#include <cstdint>
#include <type_traits>
#include <geometrix/utility/assert.hpp>
#include <boost/numeric/conversion/cast.hpp>
#include <limits>
#include <ostream>

namespace stk {
<<<<<<< HEAD
    namespace detail {

        template <typename T>
        struct identity
        {
            using type = T;
        };

        template <typename T, typename Enable = void>
        struct make_unsigned
            : identity<T>
        {};

        template <typename T>
        struct make_unsigned<T, typename std::enable_if<std::is_integral<T>::value>::type>
            : std::make_unsigned<T>
        {};

        //! A policy selector to choose how to convert numeric types for comparison.
        template <typename T, typename U, typename EnableIf = void>
        struct safe_compare_cast_policy_selector
        {};

        //! A policy to convert using the implicit conversion rules specified by ansi.
        //! This happens when the types are the same, or both are signed, or both are unsigned, or either is floating point.
        struct use_ansi_conversion
        {};

        template <typename T, typename U>
        struct safe_compare_cast_policy_selector
        <
            T,
            U,
            typename std::enable_if
            <
               std::is_same<typename std::decay<T>::type, typename std::decay<U>::type>::value
            || std::numeric_limits<T>::is_signed == std::numeric_limits<U>::is_signed
            || std::is_floating_point<T>::value || std::is_floating_point<U>::value
            >::type
        >
        {
            typedef use_ansi_conversion type;
        };

        //! A policy to convert to an unsigned type whose width is the same as T.
        //! This happens when one type is signed and the other is not and both are integral types, and size of U is less than size of T.
        struct convert_to_unsigned_T
        {};

        template <typename T, typename U>
        struct safe_compare_cast_policy_selector
        <
            T,
            U,
            typename std::enable_if
            <
               std::numeric_limits<T>::is_signed != std::numeric_limits<U>::is_signed
            && std::is_integral<T>::value
            && std::is_integral<U>::value
            && sizeof( U ) < sizeof( T )
            >::type
        >
        {
            typedef convert_to_unsigned_T type;
        };

        //! A policy to convert to an unsigned type whose width is the same as U.
        //! This happens when one type is signed and the other is not and both are integral types, and size of U is >= size of T.
        struct convert_to_unsigned_U
        {};

        template <typename T, typename U>
        struct safe_compare_cast_policy_selector<
            T,
            U,
            typename std::enable_if
            <
               std::numeric_limits<T>::is_signed != std::numeric_limits<U>::is_signed
            && std::is_integral<U>::value
            && std::is_integral<T>::value
            && sizeof( U ) >= sizeof( T )
            >::type
        >
        {
            typedef convert_to_unsigned_U type;
        };

        //! Same type or both signed or one is a floating point (let default casting deal with it) - return arg by ref
        template <typename T, typename U, typename Arg>
        inline Arg safe_compare_cast_impl( const Arg& u, use_ansi_conversion )
        {
            return u;
        }

        //! Not the same type, T is wider and is not signed, the other is.
        //! Safe to convert to T.
        template <typename T, typename U, typename Arg>
        inline typename make_unsigned<T>::type safe_compare_cast_impl( const Arg& u, convert_to_unsigned_T )
        {
            return static_cast<typename make_unsigned<T>::type>( u );
        }

        //! Not the same type, U is wider and is not signed, the other is.
        //! Safe to convert to U.
        template <typename T, typename U, typename Arg>
        inline typename make_unsigned<U>::type safe_compare_cast_impl( const Arg& u, convert_to_unsigned_U )
        {
            return static_cast<typename make_unsigned<U>::type>( u );
        }

        template <typename T, typename U, typename Arg>
        auto safe_compare_cast( Arg a ) -> decltype( safe_compare_cast_impl<T, U>( a, typename safe_compare_cast_policy_selector<T, U>::type() ) )
        {
            return safe_compare_cast_impl<T, U>( a, typename safe_compare_cast_policy_selector<T, U>::type() );
        }
    } // namespace detail

    //! A class to represent a range of numbers between 0 and numeric_limits<T>::max() - 1.
    //! The value for max T is reserved to mark an invalid unsigned value (-1).
    template <typename T>
    class unsigned_integer
    {
        template <typename U>
        friend class unsigned_integer;
        static_assert( boost::is_unsigned<T>::value, "unsigned_integer<T> type T must be unsigned." );

    public:
        static constexpr T invalid = static_cast<T>( -1 );

        unsigned_integer()
            : m_value( invalid )
        {}

        template <typename U>
        unsigned_integer( const unsigned_integer<U>& n )
            : m_value( n.is_valid() ? boost::numeric_cast<T>( n.m_value ) : invalid )
        {}

        template <typename U, typename std::enable_if<std::is_unsigned<U>::value, int>::type = 0>
        unsigned_integer( const U& n )
            : m_value( boost::numeric_cast<T>( n ) )
        {}

        template <typename U, typename std::enable_if<std::is_signed<U>::value, int>::type = 0>
        unsigned_integer( const U& n )
            : m_value( n >= 0 ? boost::numeric_cast<T>( n ) : invalid )
        {}

        ~unsigned_integer() = default;

        bool is_valid() const
        {
            return m_value != invalid;
        }

        bool is_invalid() const
        {
            return m_value == invalid;
        }

        unsigned_integer& operator=( T n )
        {
            m_value = n;
            return *this;
        }

        unsigned_integer& operator=( const unsigned_integer<T>& n )
        {
            m_value = n.m_value;
            return *this;
        }
=======
	namespace detail {

		template <typename T>
		struct identity
		{
			using type = T;
		};

		template <typename T, typename Enable = void>
		struct make_unsigned
			: identity<T>
		{};

		template <typename T>
		struct make_unsigned<T, typename std::enable_if<std::is_integral<T>::value>::type>
			: std::make_unsigned<T>
		{};

		//! A policy selector to choose how to convert numeric types for comparison.
		template <typename T, typename U, typename EnableIf = void>
		struct safe_compare_cast_policy_selector
		{};

		//! A policy to convert using the implicit conversion rules specified by ansi.
		//! This happens when the types are the same, or both are signed, or both are unsigned, or either is floating point.
		struct use_ansi_conversion
		{};

		template <typename T, typename U>
		struct safe_compare_cast_policy_selector
		<
			T,
			U,
			typename std::enable_if
			<
			   std::is_same<typename std::decay<T>::type, typename std::decay<U>::type>::value 
			|| std::numeric_limits<T>::is_signed == std::numeric_limits<U>::is_signed 
			|| std::is_floating_point<T>::value || std::is_floating_point<U>::value
			>::type
		>
		{
			typedef use_ansi_conversion type;
		};

		//! A policy to convert to an unsigned type whose width is the same as T.
		//! This happens when one type is signed and the other is not and both are integral types, and size of U is less than size of T.
		struct convert_to_unsigned_T
		{};

		template <typename T, typename U>
		struct safe_compare_cast_policy_selector
		<
			T,
			U,
			typename std::enable_if
			<
			   std::numeric_limits<T>::is_signed != std::numeric_limits<U>::is_signed 
			&& std::is_integral<T>::value 
			&& std::is_integral<U>::value 
			&& sizeof( U ) < sizeof( T )
			>::type
		>
		{
			typedef convert_to_unsigned_T type;
		};

		//! A policy to convert to an unsigned type whose width is the same as U.
		//! This happens when one type is signed and the other is not and both are integral types, and size of U is >= size of T.
		struct convert_to_unsigned_U 
		{};

		template <typename T, typename U>
		struct safe_compare_cast_policy_selector<
			T,
			U,
			typename std::enable_if
			<
			   std::numeric_limits<T>::is_signed != std::numeric_limits<U>::is_signed
			&& std::is_integral<U>::value
			&& std::is_integral<T>::value
			&& sizeof( U ) >= sizeof( T )
			>::type
		>
		{
			typedef convert_to_unsigned_U type;
		};

		//! Same type or both signed or one is a floating point (let default casting deal with it) - return arg by ref
		template <typename T, typename U, typename Arg>
		inline Arg safe_compare_cast_impl( const Arg& u, use_ansi_conversion )
		{
			return u;
		}

		//! Not the same type, T is wider and is not signed, the other is.
		//! Safe to convert to T.
		template <typename T, typename U, typename Arg>
		inline typename make_unsigned<T>::type safe_compare_cast_impl( const Arg& u, convert_to_unsigned_T )
		{
			return static_cast<typename make_unsigned<T>::type>( u );
		}

		//! Not the same type, U is wider and is not signed, the other is.
		//! Safe to convert to U.
		template <typename T, typename U, typename Arg>
		inline typename make_unsigned<U>::type safe_compare_cast_impl( const Arg& u, convert_to_unsigned_U )
		{
			return static_cast<typename make_unsigned<U>::type>( u );
		}

		template <typename T, typename U, typename Arg>
		auto safe_compare_cast( Arg a ) -> decltype( safe_compare_cast_impl<T, U>( a, typename safe_compare_cast_policy_selector<T, U>::type() ) )
		{
			return safe_compare_cast_impl<T, U>( a, typename safe_compare_cast_policy_selector<T, U>::type() );
		}
	} // namespace detail

	//! A class to represent a range of numbers between 0 and numeric_limits<T>::max() - 1.
	//! The value for max T is reserved to mark an invalid unsigned value (-1).
	template <typename T>
	class unsigned_integer
	{
		template <typename U>
		friend class unsigned_integer;
		static_assert( boost::is_unsigned<T>::value, "unsigned_integer<T> type T must be unsigned." );

	public:
		static constexpr T invalid = static_cast<T>( -1 );

		unsigned_integer()
			: m_value( invalid )
		{}

		template <typename U>
		unsigned_integer( const unsigned_integer<U>& n )
			: m_value( n.is_valid() ? boost::numeric_cast<T>( n.m_value ) : invalid )
		{}

		template <typename U, typename std::enable_if<std::is_unsigned<U>::value, int>::type = 0>
		unsigned_integer( const U& n )
			: m_value( boost::numeric_cast<T>( n ) )
		{}

		template <typename U, typename std::enable_if<std::is_signed<U>::value, int>::type = 0>
		unsigned_integer( const U& n )
			: m_value( n >= 0 ? boost::numeric_cast<T>( n ) : invalid )
		{}

		~unsigned_integer() = default;

		bool is_valid() const
		{
			return m_value != invalid;
		}

		bool is_invalid() const
		{
			return m_value == invalid;
		}
        
		unsigned_integer& operator=( T n )
		{
			m_value = n;
			return *this;
		}
    
        unsigned_integer& operator=( const unsigned_integer<T>& n )
		{
			m_value = n.m_value;
			return *this;
		}
>>>>>>> a433a7c5

        template <typename U, typename std::enable_if<std::is_arithmetic<U>::value && std::is_unsigned<U>::value && !std::is_same<U,T>::value, int>::type = 0>
        unsigned_integer& operator=(U n)
        {
<<<<<<< HEAD
            m_value = boost::numeric_cast<T>( n );
            return *this;
=======
			m_value = boost::numeric_cast<T>( n );
			return *this;
>>>>>>> a433a7c5
        }

        template <typename U, typename std::enable_if<!std::is_same<T,U>::value, int>::type = 0>
        unsigned_integer& operator =(const unsigned_integer<U>& n)
        {
            m_value = (n.is_valid() ? boost::numeric_cast<T>(n.m_value) : invalid);
            return *this;
        }
<<<<<<< HEAD

=======
        
>>>>>>> a433a7c5
        template <typename U, typename std::enable_if<std::is_arithmetic<U>::value && std::is_signed<U>::value, int>::type = 0>
        unsigned_integer& operator=(U n)
        {
            m_value = n >= 0 ? boost::numeric_cast<T>(n) : invalid;
<<<<<<< HEAD
            return *this;
        }

        bool operator < ( T rhs ) const
        {
            GEOMETRIX_ASSERT(is_valid());
            return m_value < rhs;
=======
			return *this;
        }
        
        bool operator < ( T rhs ) const
        {
            GEOMETRIX_ASSERT(is_valid());
			return m_value < rhs;
>>>>>>> a433a7c5
        }

        template <typename U, typename std::enable_if<!std::is_same<T,U>::value && std::is_arithmetic<U>::value && std::is_unsigned<U>::value, int>::type = 0>
        bool operator < ( U rhs ) const
        {
            GEOMETRIX_ASSERT(is_valid());
            return detail::safe_compare_cast<T,U>(m_value) < detail::safe_compare_cast<T,U>(rhs);
        }

        template <typename U, typename std::enable_if<std::is_arithmetic<U>::value && std::is_signed<U>::value, int>::type = 0>
        bool operator < ( U rhs ) const
        {
            GEOMETRIX_ASSERT(is_valid());
            return rhs >= 0 && detail::safe_compare_cast<T,U>(m_value) < detail::safe_compare_cast<T,U>(rhs);
        }

        bool operator < ( const unsigned_integer<T>& rhs ) const
        {
            GEOMETRIX_ASSERT(is_valid() && rhs.is_valid());
            return m_value < rhs.m_value;
        }
<<<<<<< HEAD

        bool operator > ( T rhs ) const
        {
            GEOMETRIX_ASSERT(is_valid());
            return m_value > rhs;
=======
        
        bool operator > ( T rhs ) const
        {
            GEOMETRIX_ASSERT(is_valid());
			return m_value > rhs;
>>>>>>> a433a7c5
        }

        template <typename U, typename std::enable_if<!std::is_same<T,U>::value && std::is_arithmetic<U>::value && std::is_unsigned<U>::value, int>::type = 0>
        bool operator > ( U rhs ) const
        {
            GEOMETRIX_ASSERT(is_valid());
            return detail::safe_compare_cast<T,U>(m_value) > detail::safe_compare_cast<T,U>(rhs);
        }

        template <typename U, typename std::enable_if<std::is_arithmetic<U>::value && std::is_signed<U>::value, int>::type = 0>
        bool operator > ( U rhs ) const
        {
            GEOMETRIX_ASSERT(is_valid());
            return rhs < 0 || detail::safe_compare_cast<T,U>(m_value) > detail::safe_compare_cast<T,U>(rhs);
        }

        bool operator > ( const unsigned_integer<T>& rhs ) const
        {
            GEOMETRIX_ASSERT(rhs.is_valid());
            return m_value > rhs.m_value;
        }
<<<<<<< HEAD

        bool operator == ( T rhs ) const
        {
            GEOMETRIX_ASSERT(is_valid() || rhs == invalid);
            return m_value == rhs;
=======
        
        bool operator == ( T rhs ) const
        {
            GEOMETRIX_ASSERT(is_valid() || rhs == invalid);
			return m_value == rhs;
>>>>>>> a433a7c5
        }

        template <typename U, typename std::enable_if<!std::is_same<T,U>::value && std::is_arithmetic<U>::value && std::is_unsigned<U>::value, int>::type = 0>
        bool operator == ( U rhs ) const
        {
            GEOMETRIX_ASSERT(is_valid());
            return detail::safe_compare_cast<T,U>(m_value) == detail::safe_compare_cast<T,U>(rhs);
        }

        template <typename U, typename std::enable_if<std::is_arithmetic<U>::value && std::is_signed<U>::value, int>::type = 0>
        bool operator == ( const U& rhs ) const
        {
            return ( rhs < 0 && ( rhs == U(-1) && is_invalid() )) || detail::safe_compare_cast<T,U>(m_value) == detail::safe_compare_cast<T,U>(rhs);
        }

        bool operator == ( const unsigned_integer<T>& rhs ) const
        {
            return m_value == rhs.m_value;
        }

        bool operator == ( bool rhs ) const
        {
            GEOMETRIX_ASSERT(is_valid());
            return static_cast<bool>(m_value != 0) == rhs;
        }
<<<<<<< HEAD

=======
        
>>>>>>> a433a7c5
        template <typename U>
        bool operator != ( const U& rhs ) const
        {
            return !operator==(rhs);
        }

        bool operator != ( bool rhs ) const
<<<<<<< HEAD
        {
=======
        {   
>>>>>>> a433a7c5
            GEOMETRIX_ASSERT(is_valid());
            return static_cast<bool>(m_value != 0) != rhs;
        }

        bool operator !() const
        {
            GEOMETRIX_ASSERT(is_valid());
<<<<<<< HEAD
            return m_value == 0;
        }

        unsigned_integer<T>& operator++()
        {

            if( is_valid() )
                ++m_value;
            return *this;
        }

        unsigned_integer<T>& operator--()
        {

            if( is_valid() )
                --m_value;
            return *this;
        }

        unsigned_integer<T>& operator+=( const unsigned_integer<T>& v )
        {
            return *this += v.m_value;
        }

        template <typename U>
        unsigned_integer<T>& operator+=( U v )
        {
            if( is_valid() )
            {
                T diff = ( std::numeric_limits<T>::max )() - m_value;
                if( ( v >= 0 && detail::safe_compare_cast<T, U>( v ) < detail::safe_compare_cast<T, U>( diff ) ) || ( v < 0 && detail::safe_compare_cast<T, U>( m_value ) >= detail::safe_compare_cast<T, U>( v ) ) )
                    m_value += v;
                else
                    m_value = invalid;
            }
            return *this;
        }

        unsigned_integer<T>& operator-=( const unsigned_integer<T>& v )
        {
            return *this -= v.m_value;
        }

        template <typename U>
        unsigned_integer<T>& operator-=( U v )
        {
            if( is_valid() )
            {
                T diff = ( std::numeric_limits<T>::max )() - m_value;
                if( ( v >= 0 && detail::safe_compare_cast<T, U>( m_value ) >= detail::safe_compare_cast<T, U>( v ) ) || ( v < 0 && detail::safe_compare_cast<T, U>( -v ) <= detail::safe_compare_cast<T, U>( diff ) ) )
                    m_value -= v;
                else
                    m_value = invalid;
            }
            return *this;
        }

        unsigned_integer<T>& operator*=( const unsigned_integer<T>& v )
        {
            return *this *= v.m_value;
        }

        template <typename U>
        unsigned_integer<T>& operator*=( U v )
        {
            if( is_valid() )
            {
                if( v < 0 )
                    m_value = invalid;
                else if( v == 0 )
                    m_value = 0;
                else if( detail::safe_compare_cast<T, U>( v ) < detail::safe_compare_cast<T, U>( ( std::numeric_limits<T>::max )() / v ) )
                    m_value *= v;
                else
                    m_value = invalid;
            }
            return ( *this );
        }

        unsigned_integer<T>& operator/=( const unsigned_integer<T>& v )
        {
            return *this /= v.m_value;
        }

        template <typename U>
        unsigned_integer<T>& operator/=( U v )
        {
            if( is_valid() )
            {
                if( v <= 0 )
                    m_value = invalid;
                else
                    m_value /= v;
            }
            return ( *this );
        }

        unsigned_integer<T>& operator%=( const unsigned_integer<T>& v )
        {
            return *this %= v.m_value;
        }

        template <typename U>
        unsigned_integer<T>& operator%=( U v )
        {
            if( is_valid() )
            {
                if( v < 0 )
                    m_value = invalid;
                else
                    m_value %= v;
            }
            return ( *this );
        }

        unsigned_integer<T>& operator^=( const unsigned_integer<T>& v )
        {
            return *this ^= v.m_value;
        }

        template <typename U>
        unsigned_integer<T>& operator^=( U v )
        {
            m_value ^= T( v );
            return ( *this );
        }

        unsigned_integer<T>& operator&=( const unsigned_integer<T>& v )
        {
            return *this &= v.m_value;
        }

        template <typename U>
        unsigned_integer<T>& operator&=( U v )
        {
            m_value &= T( v );
            return ( *this );
        }

        unsigned_integer<T>& operator|=( const unsigned_integer<T>& v )
        {
            return *this |= v.m_value;
        }

        template <typename U>
        unsigned_integer<T>& operator|=( U v )
        {
            m_value |= T( v );
            return ( *this );
        }

        T get_value() const { return m_value; }

        operator T() const
        {
            GEOMETRIX_ASSERT( is_valid() );
            return m_value;
        }

        explicit operator bool() const
        {
            GEOMETRIX_ASSERT( is_valid() );
            return m_value ? true : false;
        }

        friend bool                operator<=( const unsigned_integer<T>& x, const long double& y ) { return !static_cast<bool>( x > y ); }
        friend bool                operator>=( const unsigned_integer<T>& x, const long double& y ) { return !static_cast<bool>( x < y ); }
        friend bool                operator>( const long double& x, const unsigned_integer<T>& y ) { return y < x; }
        friend bool                operator<( const long double& x, const unsigned_integer<T>& y ) { return y > x; }
        friend bool                operator<=( const long double& x, const unsigned_integer<T>& y ) { return !static_cast<bool>( y < x ); }
        friend bool                operator>=( const long double& x, const unsigned_integer<T>& y ) { return !static_cast<bool>( y > x ); }
        friend bool                operator==( const long double& y, const unsigned_integer<T>& x ) { return x == y; }
        friend bool                operator!=( const long double& y, const unsigned_integer<T>& x ) { return !static_cast<bool>( x == y ); }
        friend bool                operator!=( const unsigned_integer<T>& y, const long double& x ) { return !static_cast<bool>( y == x ); }
        friend unsigned_integer<T> operator*( unsigned_integer<T> lhs, const long double& rhs ) { return lhs *= rhs; }
        friend unsigned_integer<T> operator*( const long double& lhs, unsigned_integer<T> rhs ) { return rhs *= lhs; }
        friend unsigned_integer<T> operator+( unsigned_integer<T> lhs, const long double& rhs ) { return lhs += rhs; }
        friend unsigned_integer<T> operator+( const long double& lhs, unsigned_integer<T> rhs ) { return rhs += lhs; }
        friend unsigned_integer<T> operator-( unsigned_integer<T> lhs, const long double& rhs ) { return lhs -= rhs; }
        friend unsigned_integer<T> operator-( const long double& lhs, const unsigned_integer<T>& rhs ) { return unsigned_integer<T>( lhs ) -= rhs; }
        friend unsigned_integer<T> operator/( unsigned_integer<T> lhs, const long double& rhs ) { return lhs /= rhs; }
        friend unsigned_integer<T> operator/( const long double& lhs, const unsigned_integer<T>& rhs ) { return unsigned_integer<T>( lhs ) /= rhs; }
        friend unsigned_integer<T> operator%( unsigned_integer<T> lhs, const long double& rhs ) { return lhs %= rhs; }
        friend unsigned_integer<T> operator%( const long double& lhs, const unsigned_integer<T>& rhs ) { return unsigned_integer<T>( lhs ) %= rhs; }
        friend unsigned_integer<T> operator^( unsigned_integer<T> lhs, const long double& rhs ) { return lhs ^= rhs; }
        friend unsigned_integer<T> operator^( const long double& lhs, unsigned_integer<T> rhs ) { return rhs ^= lhs; }
        friend unsigned_integer<T> operator&( unsigned_integer<T> lhs, const long double& rhs ) { return lhs &= rhs; }
        friend unsigned_integer<T> operator&( const long double& lhs, unsigned_integer<T> rhs ) { return rhs &= lhs; }
        friend unsigned_integer<T> operator|( unsigned_integer<T> lhs, const long double& rhs ) { return lhs |= rhs; }
        friend unsigned_integer<T> operator|( const long double& lhs, unsigned_integer<T> rhs ) { return rhs |= lhs; };
        friend bool                operator<=( const unsigned_integer<T>& x, const double& y ) { return !static_cast<bool>( x > y ); }
        friend bool                operator>=( const unsigned_integer<T>& x, const double& y ) { return !static_cast<bool>( x < y ); }
        friend bool                operator>( const double& x, const unsigned_integer<T>& y ) { return y < x; }
        friend bool                operator<( const double& x, const unsigned_integer<T>& y ) { return y > x; }
        friend bool                operator<=( const double& x, const unsigned_integer<T>& y ) { return !static_cast<bool>( y < x ); }
        friend bool                operator>=( const double& x, const unsigned_integer<T>& y ) { return !static_cast<bool>( y > x ); }
        friend bool                operator==( const double& y, const unsigned_integer<T>& x ) { return x == y; }
        friend bool                operator!=( const double& y, const unsigned_integer<T>& x ) { return !static_cast<bool>( x == y ); }
        friend bool                operator!=( const unsigned_integer<T>& y, const double& x ) { return !static_cast<bool>( y == x ); }
        friend unsigned_integer<T> operator*( unsigned_integer<T> lhs, const double& rhs ) { return lhs *= rhs; }
        friend unsigned_integer<T> operator*( const double& lhs, unsigned_integer<T> rhs ) { return rhs *= lhs; }
        friend unsigned_integer<T> operator+( unsigned_integer<T> lhs, const double& rhs ) { return lhs += rhs; }
        friend unsigned_integer<T> operator+( const double& lhs, unsigned_integer<T> rhs ) { return rhs += lhs; }
        friend unsigned_integer<T> operator-( unsigned_integer<T> lhs, const double& rhs ) { return lhs -= rhs; }
        friend unsigned_integer<T> operator-( const double& lhs, const unsigned_integer<T>& rhs ) { return unsigned_integer<T>( lhs ) -= rhs; }
        friend unsigned_integer<T> operator/( unsigned_integer<T> lhs, const double& rhs ) { return lhs /= rhs; }
        friend unsigned_integer<T> operator/( const double& lhs, const unsigned_integer<T>& rhs ) { return unsigned_integer<T>( lhs ) /= rhs; }
        friend unsigned_integer<T> operator%( unsigned_integer<T> lhs, const double& rhs ) { return lhs %= rhs; }
        friend unsigned_integer<T> operator%( const double& lhs, const unsigned_integer<T>& rhs ) { return unsigned_integer<T>( lhs ) %= rhs; }
        friend unsigned_integer<T> operator^( unsigned_integer<T> lhs, const double& rhs ) { return lhs ^= rhs; }
        friend unsigned_integer<T> operator^( const double& lhs, unsigned_integer<T> rhs ) { return rhs ^= lhs; }
        friend unsigned_integer<T> operator&( unsigned_integer<T> lhs, const double& rhs ) { return lhs &= rhs; }
        friend unsigned_integer<T> operator&( const double& lhs, unsigned_integer<T> rhs ) { return rhs &= lhs; }
        friend unsigned_integer<T> operator|( unsigned_integer<T> lhs, const double& rhs ) { return lhs |= rhs; }
        friend unsigned_integer<T> operator|( const double& lhs, unsigned_integer<T> rhs ) { return rhs |= lhs; };
        friend bool                operator<=( const unsigned_integer<T>& x, const float& y ) { return !static_cast<bool>( x > y ); }
        friend bool                operator>=( const unsigned_integer<T>& x, const float& y ) { return !static_cast<bool>( x < y ); }
        friend bool                operator>( const float& x, const unsigned_integer<T>& y ) { return y < x; }
        friend bool                operator<( const float& x, const unsigned_integer<T>& y ) { return y > x; }
        friend bool                operator<=( const float& x, const unsigned_integer<T>& y ) { return !static_cast<bool>( y < x ); }
        friend bool                operator>=( const float& x, const unsigned_integer<T>& y ) { return !static_cast<bool>( y > x ); }
        friend bool                operator==( const float& y, const unsigned_integer<T>& x ) { return x == y; }
        friend bool                operator!=( const float& y, const unsigned_integer<T>& x ) { return !static_cast<bool>( x == y ); }
        friend bool                operator!=( const unsigned_integer<T>& y, const float& x ) { return !static_cast<bool>( y == x ); }
        friend unsigned_integer<T> operator*( unsigned_integer<T> lhs, const float& rhs ) { return lhs *= rhs; }
        friend unsigned_integer<T> operator*( const float& lhs, unsigned_integer<T> rhs ) { return rhs *= lhs; }
        friend unsigned_integer<T> operator+( unsigned_integer<T> lhs, const float& rhs ) { return lhs += rhs; }
        friend unsigned_integer<T> operator+( const float& lhs, unsigned_integer<T> rhs ) { return rhs += lhs; }
        friend unsigned_integer<T> operator-( unsigned_integer<T> lhs, const float& rhs ) { return lhs -= rhs; }
        friend unsigned_integer<T> operator-( const float& lhs, const unsigned_integer<T>& rhs ) { return unsigned_integer<T>( lhs ) -= rhs; }
        friend unsigned_integer<T> operator/( unsigned_integer<T> lhs, const float& rhs ) { return lhs /= rhs; }
        friend unsigned_integer<T> operator/( const float& lhs, const unsigned_integer<T>& rhs ) { return unsigned_integer<T>( lhs ) /= rhs; }
        friend unsigned_integer<T> operator%( unsigned_integer<T> lhs, const float& rhs ) { return lhs %= rhs; }
        friend unsigned_integer<T> operator%( const float& lhs, const unsigned_integer<T>& rhs ) { return unsigned_integer<T>( lhs ) %= rhs; }
        friend unsigned_integer<T> operator^( unsigned_integer<T> lhs, const float& rhs ) { return lhs ^= rhs; }
        friend unsigned_integer<T> operator^( const float& lhs, unsigned_integer<T> rhs ) { return rhs ^= lhs; }
        friend unsigned_integer<T> operator&( unsigned_integer<T> lhs, const float& rhs ) { return lhs &= rhs; }
        friend unsigned_integer<T> operator&( const float& lhs, unsigned_integer<T> rhs ) { return rhs &= lhs; }
        friend unsigned_integer<T> operator|( unsigned_integer<T> lhs, const float& rhs ) { return lhs |= rhs; }
        friend unsigned_integer<T> operator|( const float& lhs, unsigned_integer<T> rhs ) { return rhs |= lhs; };
        friend bool                operator<=( const unsigned_integer<T>& x, const char& y ) { return !static_cast<bool>( x > y ); }
        friend bool                operator>=( const unsigned_integer<T>& x, const char& y ) { return !static_cast<bool>( x < y ); }
        friend bool                operator>( const char& x, const unsigned_integer<T>& y ) { return y < x; }
        friend bool                operator<( const char& x, const unsigned_integer<T>& y ) { return y > x; }
        friend bool                operator<=( const char& x, const unsigned_integer<T>& y ) { return !static_cast<bool>( y < x ); }
        friend bool                operator>=( const char& x, const unsigned_integer<T>& y ) { return !static_cast<bool>( y > x ); }
        friend bool                operator==( const char& y, const unsigned_integer<T>& x ) { return x == y; }
        friend bool                operator!=( const char& y, const unsigned_integer<T>& x ) { return !static_cast<bool>( x == y ); }
        friend bool                operator!=( const unsigned_integer<T>& y, const char& x ) { return !static_cast<bool>( y == x ); }
        friend unsigned_integer<T> operator*( unsigned_integer<T> lhs, const char& rhs ) { return lhs *= rhs; }
        friend unsigned_integer<T> operator*( const char& lhs, unsigned_integer<T> rhs ) { return rhs *= lhs; }
        friend unsigned_integer<T> operator+( unsigned_integer<T> lhs, const char& rhs ) { return lhs += rhs; }
        friend unsigned_integer<T> operator+( const char& lhs, unsigned_integer<T> rhs ) { return rhs += lhs; }
        friend unsigned_integer<T> operator-( unsigned_integer<T> lhs, const char& rhs ) { return lhs -= rhs; }
        friend unsigned_integer<T> operator-( const char& lhs, const unsigned_integer<T>& rhs ) { return unsigned_integer<T>( lhs ) -= rhs; }
        friend unsigned_integer<T> operator/( unsigned_integer<T> lhs, const char& rhs ) { return lhs /= rhs; }
        friend unsigned_integer<T> operator/( const char& lhs, const unsigned_integer<T>& rhs ) { return unsigned_integer<T>( lhs ) /= rhs; }
        friend unsigned_integer<T> operator%( unsigned_integer<T> lhs, const char& rhs ) { return lhs %= rhs; }
        friend unsigned_integer<T> operator%( const char& lhs, const unsigned_integer<T>& rhs ) { return unsigned_integer<T>( lhs ) %= rhs; }
        friend unsigned_integer<T> operator^( unsigned_integer<T> lhs, const char& rhs ) { return lhs ^= rhs; }
        friend unsigned_integer<T> operator^( const char& lhs, unsigned_integer<T> rhs ) { return rhs ^= lhs; }
        friend unsigned_integer<T> operator&( unsigned_integer<T> lhs, const char& rhs ) { return lhs &= rhs; }
        friend unsigned_integer<T> operator&( const char& lhs, unsigned_integer<T> rhs ) { return rhs &= lhs; }
        friend unsigned_integer<T> operator|( unsigned_integer<T> lhs, const char& rhs ) { return lhs |= rhs; }
        friend unsigned_integer<T> operator|( const char& lhs, unsigned_integer<T> rhs ) { return rhs |= lhs; };
        friend bool                operator<=( const unsigned_integer<T>& x, const signed char& y ) { return !static_cast<bool>( x > y ); }
        friend bool                operator>=( const unsigned_integer<T>& x, const signed char& y ) { return !static_cast<bool>( x < y ); }
        friend bool                operator>( const signed char& x, const unsigned_integer<T>& y ) { return y < x; }
        friend bool                operator<( const signed char& x, const unsigned_integer<T>& y ) { return y > x; }
        friend bool                operator<=( const signed char& x, const unsigned_integer<T>& y ) { return !static_cast<bool>( y < x ); }
        friend bool                operator>=( const signed char& x, const unsigned_integer<T>& y ) { return !static_cast<bool>( y > x ); }
        friend bool                operator==( const signed char& y, const unsigned_integer<T>& x ) { return x == y; }
        friend bool                operator!=( const signed char& y, const unsigned_integer<T>& x ) { return !static_cast<bool>( x == y ); }
        friend bool                operator!=( const unsigned_integer<T>& y, const signed char& x ) { return !static_cast<bool>( y == x ); }
        friend unsigned_integer<T> operator*( unsigned_integer<T> lhs, const signed char& rhs ) { return lhs *= rhs; }
        friend unsigned_integer<T> operator*( const signed char& lhs, unsigned_integer<T> rhs ) { return rhs *= lhs; }
        friend unsigned_integer<T> operator+( unsigned_integer<T> lhs, const signed char& rhs ) { return lhs += rhs; }
        friend unsigned_integer<T> operator+( const signed char& lhs, unsigned_integer<T> rhs ) { return rhs += lhs; }
        friend unsigned_integer<T> operator-( unsigned_integer<T> lhs, const signed char& rhs ) { return lhs -= rhs; }
        friend unsigned_integer<T> operator-( const signed char& lhs, const unsigned_integer<T>& rhs ) { return unsigned_integer<T>( lhs ) -= rhs; }
        friend unsigned_integer<T> operator/( unsigned_integer<T> lhs, const signed char& rhs ) { return lhs /= rhs; }
        friend unsigned_integer<T> operator/( const signed char& lhs, const unsigned_integer<T>& rhs ) { return unsigned_integer<T>( lhs ) /= rhs; }
        friend unsigned_integer<T> operator%( unsigned_integer<T> lhs, const signed char& rhs ) { return lhs %= rhs; }
        friend unsigned_integer<T> operator%( const signed char& lhs, const unsigned_integer<T>& rhs ) { return unsigned_integer<T>( lhs ) %= rhs; }
        friend unsigned_integer<T> operator^( unsigned_integer<T> lhs, const signed char& rhs ) { return lhs ^= rhs; }
        friend unsigned_integer<T> operator^( const signed char& lhs, unsigned_integer<T> rhs ) { return rhs ^= lhs; }
        friend unsigned_integer<T> operator&( unsigned_integer<T> lhs, const signed char& rhs ) { return lhs &= rhs; }
        friend unsigned_integer<T> operator&( const signed char& lhs, unsigned_integer<T> rhs ) { return rhs &= lhs; }
        friend unsigned_integer<T> operator|( unsigned_integer<T> lhs, const signed char& rhs ) { return lhs |= rhs; }
        friend unsigned_integer<T> operator|( const signed char& lhs, unsigned_integer<T> rhs ) { return rhs |= lhs; };
        friend bool                operator<=( const unsigned_integer<T>& x, const unsigned char& y ) { return !static_cast<bool>( x > y ); }
        friend bool                operator>=( const unsigned_integer<T>& x, const unsigned char& y ) { return !static_cast<bool>( x < y ); }
        friend bool                operator>( const unsigned char& x, const unsigned_integer<T>& y ) { return y < x; }
        friend bool                operator<( const unsigned char& x, const unsigned_integer<T>& y ) { return y > x; }
        friend bool                operator<=( const unsigned char& x, const unsigned_integer<T>& y ) { return !static_cast<bool>( y < x ); }
        friend bool                operator>=( const unsigned char& x, const unsigned_integer<T>& y ) { return !static_cast<bool>( y > x ); }
        friend bool                operator==( const unsigned char& y, const unsigned_integer<T>& x ) { return x == y; }
        friend bool                operator!=( const unsigned char& y, const unsigned_integer<T>& x ) { return !static_cast<bool>( x == y ); }
        friend bool                operator!=( const unsigned_integer<T>& y, const unsigned char& x ) { return !static_cast<bool>( y == x ); }
        friend unsigned_integer<T> operator*( unsigned_integer<T> lhs, const unsigned char& rhs ) { return lhs *= rhs; }
        friend unsigned_integer<T> operator*( const unsigned char& lhs, unsigned_integer<T> rhs ) { return rhs *= lhs; }
        friend unsigned_integer<T> operator+( unsigned_integer<T> lhs, const unsigned char& rhs ) { return lhs += rhs; }
        friend unsigned_integer<T> operator+( const unsigned char& lhs, unsigned_integer<T> rhs ) { return rhs += lhs; }
        friend unsigned_integer<T> operator-( unsigned_integer<T> lhs, const unsigned char& rhs ) { return lhs -= rhs; }
        friend unsigned_integer<T> operator-( const unsigned char& lhs, const unsigned_integer<T>& rhs ) { return unsigned_integer<T>( lhs ) -= rhs; }
        friend unsigned_integer<T> operator/( unsigned_integer<T> lhs, const unsigned char& rhs ) { return lhs /= rhs; }
        friend unsigned_integer<T> operator/( const unsigned char& lhs, const unsigned_integer<T>& rhs ) { return unsigned_integer<T>( lhs ) /= rhs; }
        friend unsigned_integer<T> operator%( unsigned_integer<T> lhs, const unsigned char& rhs ) { return lhs %= rhs; }
        friend unsigned_integer<T> operator%( const unsigned char& lhs, const unsigned_integer<T>& rhs ) { return unsigned_integer<T>( lhs ) %= rhs; }
        friend unsigned_integer<T> operator^( unsigned_integer<T> lhs, const unsigned char& rhs ) { return lhs ^= rhs; }
        friend unsigned_integer<T> operator^( const unsigned char& lhs, unsigned_integer<T> rhs ) { return rhs ^= lhs; }
        friend unsigned_integer<T> operator&( unsigned_integer<T> lhs, const unsigned char& rhs ) { return lhs &= rhs; }
        friend unsigned_integer<T> operator&( const unsigned char& lhs, unsigned_integer<T> rhs ) { return rhs &= lhs; }
        friend unsigned_integer<T> operator|( unsigned_integer<T> lhs, const unsigned char& rhs ) { return lhs |= rhs; }
        friend unsigned_integer<T> operator|( const unsigned char& lhs, unsigned_integer<T> rhs ) { return rhs |= lhs; };
        friend bool                operator<=( const unsigned_integer<T>& x, const short& y ) { return !static_cast<bool>( x > y ); }
        friend bool                operator>=( const unsigned_integer<T>& x, const short& y ) { return !static_cast<bool>( x < y ); }
        friend bool                operator>( const short& x, const unsigned_integer<T>& y ) { return y < x; }
        friend bool                operator<( const short& x, const unsigned_integer<T>& y ) { return y > x; }
        friend bool                operator<=( const short& x, const unsigned_integer<T>& y ) { return !static_cast<bool>( y < x ); }
        friend bool                operator>=( const short& x, const unsigned_integer<T>& y ) { return !static_cast<bool>( y > x ); }
        friend bool                operator==( const short& y, const unsigned_integer<T>& x ) { return x == y; }
        friend bool                operator!=( const short& y, const unsigned_integer<T>& x ) { return !static_cast<bool>( x == y ); }
        friend bool                operator!=( const unsigned_integer<T>& y, const short& x ) { return !static_cast<bool>( y == x ); }
        friend unsigned_integer<T> operator*( unsigned_integer<T> lhs, const short& rhs ) { return lhs *= rhs; }
        friend unsigned_integer<T> operator*( const short& lhs, unsigned_integer<T> rhs ) { return rhs *= lhs; }
        friend unsigned_integer<T> operator+( unsigned_integer<T> lhs, const short& rhs ) { return lhs += rhs; }
        friend unsigned_integer<T> operator+( const short& lhs, unsigned_integer<T> rhs ) { return rhs += lhs; }
        friend unsigned_integer<T> operator-( unsigned_integer<T> lhs, const short& rhs ) { return lhs -= rhs; }
        friend unsigned_integer<T> operator-( const short& lhs, const unsigned_integer<T>& rhs ) { return unsigned_integer<T>( lhs ) -= rhs; }
        friend unsigned_integer<T> operator/( unsigned_integer<T> lhs, const short& rhs ) { return lhs /= rhs; }
        friend unsigned_integer<T> operator/( const short& lhs, const unsigned_integer<T>& rhs ) { return unsigned_integer<T>( lhs ) /= rhs; }
        friend unsigned_integer<T> operator%( unsigned_integer<T> lhs, const short& rhs ) { return lhs %= rhs; }
        friend unsigned_integer<T> operator%( const short& lhs, const unsigned_integer<T>& rhs ) { return unsigned_integer<T>( lhs ) %= rhs; }
        friend unsigned_integer<T> operator^( unsigned_integer<T> lhs, const short& rhs ) { return lhs ^= rhs; }
        friend unsigned_integer<T> operator^( const short& lhs, unsigned_integer<T> rhs ) { return rhs ^= lhs; }
        friend unsigned_integer<T> operator&( unsigned_integer<T> lhs, const short& rhs ) { return lhs &= rhs; }
        friend unsigned_integer<T> operator&( const short& lhs, unsigned_integer<T> rhs ) { return rhs &= lhs; }
        friend unsigned_integer<T> operator|( unsigned_integer<T> lhs, const short& rhs ) { return lhs |= rhs; }
        friend unsigned_integer<T> operator|( const short& lhs, unsigned_integer<T> rhs ) { return rhs |= lhs; };
        friend bool                operator<=( const unsigned_integer<T>& x, const unsigned short& y ) { return !static_cast<bool>( x > y ); }
        friend bool                operator>=( const unsigned_integer<T>& x, const unsigned short& y ) { return !static_cast<bool>( x < y ); }
        friend bool                operator>( const unsigned short& x, const unsigned_integer<T>& y ) { return y < x; }
        friend bool                operator<( const unsigned short& x, const unsigned_integer<T>& y ) { return y > x; }
        friend bool                operator<=( const unsigned short& x, const unsigned_integer<T>& y ) { return !static_cast<bool>( y < x ); }
        friend bool                operator>=( const unsigned short& x, const unsigned_integer<T>& y ) { return !static_cast<bool>( y > x ); }
        friend bool                operator==( const unsigned short& y, const unsigned_integer<T>& x ) { return x == y; }
        friend bool                operator!=( const unsigned short& y, const unsigned_integer<T>& x ) { return !static_cast<bool>( x == y ); }
        friend bool                operator!=( const unsigned_integer<T>& y, const unsigned short& x ) { return !static_cast<bool>( y == x ); }
        friend unsigned_integer<T> operator*( unsigned_integer<T> lhs, const unsigned short& rhs ) { return lhs *= rhs; }
        friend unsigned_integer<T> operator*( const unsigned short& lhs, unsigned_integer<T> rhs ) { return rhs *= lhs; }
        friend unsigned_integer<T> operator+( unsigned_integer<T> lhs, const unsigned short& rhs ) { return lhs += rhs; }
        friend unsigned_integer<T> operator+( const unsigned short& lhs, unsigned_integer<T> rhs ) { return rhs += lhs; }
        friend unsigned_integer<T> operator-( unsigned_integer<T> lhs, const unsigned short& rhs ) { return lhs -= rhs; }
        friend unsigned_integer<T> operator-( const unsigned short& lhs, const unsigned_integer<T>& rhs ) { return unsigned_integer<T>( lhs ) -= rhs; }
        friend unsigned_integer<T> operator/( unsigned_integer<T> lhs, const unsigned short& rhs ) { return lhs /= rhs; }
        friend unsigned_integer<T> operator/( const unsigned short& lhs, const unsigned_integer<T>& rhs ) { return unsigned_integer<T>( lhs ) /= rhs; }
        friend unsigned_integer<T> operator%( unsigned_integer<T> lhs, const unsigned short& rhs ) { return lhs %= rhs; }
        friend unsigned_integer<T> operator%( const unsigned short& lhs, const unsigned_integer<T>& rhs ) { return unsigned_integer<T>( lhs ) %= rhs; }
        friend unsigned_integer<T> operator^( unsigned_integer<T> lhs, const unsigned short& rhs ) { return lhs ^= rhs; }
        friend unsigned_integer<T> operator^( const unsigned short& lhs, unsigned_integer<T> rhs ) { return rhs ^= lhs; }
        friend unsigned_integer<T> operator&( unsigned_integer<T> lhs, const unsigned short& rhs ) { return lhs &= rhs; }
        friend unsigned_integer<T> operator&( const unsigned short& lhs, unsigned_integer<T> rhs ) { return rhs &= lhs; }
        friend unsigned_integer<T> operator|( unsigned_integer<T> lhs, const unsigned short& rhs ) { return lhs |= rhs; }
        friend unsigned_integer<T> operator|( const unsigned short& lhs, unsigned_integer<T> rhs ) { return rhs |= lhs; };
        friend bool                operator<=( const unsigned_integer<T>& x, const int& y ) { return !static_cast<bool>( x > y ); }
        friend bool                operator>=( const unsigned_integer<T>& x, const int& y ) { return !static_cast<bool>( x < y ); }
        friend bool                operator>( const int& x, const unsigned_integer<T>& y ) { return y < x; }
        friend bool                operator<( const int& x, const unsigned_integer<T>& y ) { return y > x; }
        friend bool                operator<=( const int& x, const unsigned_integer<T>& y ) { return !static_cast<bool>( y < x ); }
        friend bool                operator>=( const int& x, const unsigned_integer<T>& y ) { return !static_cast<bool>( y > x ); }
        friend bool                operator==( const int& y, const unsigned_integer<T>& x ) { return x == y; }
        friend bool                operator!=( const int& y, const unsigned_integer<T>& x ) { return !static_cast<bool>( x == y ); }
        friend bool                operator!=( const unsigned_integer<T>& y, const int& x ) { return !static_cast<bool>( y == x ); }
        friend unsigned_integer<T> operator*( unsigned_integer<T> lhs, const int& rhs ) { return lhs *= rhs; }
        friend unsigned_integer<T> operator*( const int& lhs, unsigned_integer<T> rhs ) { return rhs *= lhs; }
        friend unsigned_integer<T> operator+( unsigned_integer<T> lhs, const int& rhs ) { return lhs += rhs; }
        friend unsigned_integer<T> operator+( const int& lhs, unsigned_integer<T> rhs ) { return rhs += lhs; }
        friend unsigned_integer<T> operator-( unsigned_integer<T> lhs, const int& rhs ) { return lhs -= rhs; }
        friend unsigned_integer<T> operator-( const int& lhs, const unsigned_integer<T>& rhs ) { return unsigned_integer<T>( lhs ) -= rhs; }
        friend unsigned_integer<T> operator/( unsigned_integer<T> lhs, const int& rhs ) { return lhs /= rhs; }
        friend unsigned_integer<T> operator/( const int& lhs, const unsigned_integer<T>& rhs ) { return unsigned_integer<T>( lhs ) /= rhs; }
        friend unsigned_integer<T> operator%( unsigned_integer<T> lhs, const int& rhs ) { return lhs %= rhs; }
        friend unsigned_integer<T> operator%( const int& lhs, const unsigned_integer<T>& rhs ) { return unsigned_integer<T>( lhs ) %= rhs; }
        friend unsigned_integer<T> operator^( unsigned_integer<T> lhs, const int& rhs ) { return lhs ^= rhs; }
        friend unsigned_integer<T> operator^( const int& lhs, unsigned_integer<T> rhs ) { return rhs ^= lhs; }
        friend unsigned_integer<T> operator&( unsigned_integer<T> lhs, const int& rhs ) { return lhs &= rhs; }
        friend unsigned_integer<T> operator&( const int& lhs, unsigned_integer<T> rhs ) { return rhs &= lhs; }
        friend unsigned_integer<T> operator|( unsigned_integer<T> lhs, const int& rhs ) { return lhs |= rhs; }
        friend unsigned_integer<T> operator|( const int& lhs, unsigned_integer<T> rhs ) { return rhs |= lhs; };
        friend bool                operator<=( const unsigned_integer<T>& x, const unsigned int& y ) { return !static_cast<bool>( x > y ); }
        friend bool                operator>=( const unsigned_integer<T>& x, const unsigned int& y ) { return !static_cast<bool>( x < y ); }
        friend bool                operator>( const unsigned int& x, const unsigned_integer<T>& y ) { return y < x; }
        friend bool                operator<( const unsigned int& x, const unsigned_integer<T>& y ) { return y > x; }
        friend bool                operator<=( const unsigned int& x, const unsigned_integer<T>& y ) { return !static_cast<bool>( y < x ); }
        friend bool                operator>=( const unsigned int& x, const unsigned_integer<T>& y ) { return !static_cast<bool>( y > x ); }
        friend bool                operator==( const unsigned int& y, const unsigned_integer<T>& x ) { return x == y; }
        friend bool                operator!=( const unsigned int& y, const unsigned_integer<T>& x ) { return !static_cast<bool>( x == y ); }
        friend bool                operator!=( const unsigned_integer<T>& y, const unsigned int& x ) { return !static_cast<bool>( y == x ); }
        friend unsigned_integer<T> operator*( unsigned_integer<T> lhs, const unsigned int& rhs ) { return lhs *= rhs; }
        friend unsigned_integer<T> operator*( const unsigned int& lhs, unsigned_integer<T> rhs ) { return rhs *= lhs; }
        friend unsigned_integer<T> operator+( unsigned_integer<T> lhs, const unsigned int& rhs ) { return lhs += rhs; }
        friend unsigned_integer<T> operator+( const unsigned int& lhs, unsigned_integer<T> rhs ) { return rhs += lhs; }
        friend unsigned_integer<T> operator-( unsigned_integer<T> lhs, const unsigned int& rhs ) { return lhs -= rhs; }
        friend unsigned_integer<T> operator-( const unsigned int& lhs, const unsigned_integer<T>& rhs ) { return unsigned_integer<T>( lhs ) -= rhs; }
        friend unsigned_integer<T> operator/( unsigned_integer<T> lhs, const unsigned int& rhs ) { return lhs /= rhs; }
        friend unsigned_integer<T> operator/( const unsigned int& lhs, const unsigned_integer<T>& rhs ) { return unsigned_integer<T>( lhs ) /= rhs; }
        friend unsigned_integer<T> operator%( unsigned_integer<T> lhs, const unsigned int& rhs ) { return lhs %= rhs; }
        friend unsigned_integer<T> operator%( const unsigned int& lhs, const unsigned_integer<T>& rhs ) { return unsigned_integer<T>( lhs ) %= rhs; }
        friend unsigned_integer<T> operator^( unsigned_integer<T> lhs, const unsigned int& rhs ) { return lhs ^= rhs; }
        friend unsigned_integer<T> operator^( const unsigned int& lhs, unsigned_integer<T> rhs ) { return rhs ^= lhs; }
        friend unsigned_integer<T> operator&( unsigned_integer<T> lhs, const unsigned int& rhs ) { return lhs &= rhs; }
        friend unsigned_integer<T> operator&( const unsigned int& lhs, unsigned_integer<T> rhs ) { return rhs &= lhs; }
        friend unsigned_integer<T> operator|( unsigned_integer<T> lhs, const unsigned int& rhs ) { return lhs |= rhs; }
        friend unsigned_integer<T> operator|( const unsigned int& lhs, unsigned_integer<T> rhs ) { return rhs |= lhs; };
        friend bool                operator<=( const unsigned_integer<T>& x, const long& y ) { return !static_cast<bool>( x > y ); }
        friend bool                operator>=( const unsigned_integer<T>& x, const long& y ) { return !static_cast<bool>( x < y ); }
        friend bool                operator>( const long& x, const unsigned_integer<T>& y ) { return y < x; }
        friend bool                operator<( const long& x, const unsigned_integer<T>& y ) { return y > x; }
        friend bool                operator<=( const long& x, const unsigned_integer<T>& y ) { return !static_cast<bool>( y < x ); }
        friend bool                operator>=( const long& x, const unsigned_integer<T>& y ) { return !static_cast<bool>( y > x ); }
        friend bool                operator==( const long& y, const unsigned_integer<T>& x ) { return x == y; }
        friend bool                operator!=( const long& y, const unsigned_integer<T>& x ) { return !static_cast<bool>( x == y ); }
        friend bool                operator!=( const unsigned_integer<T>& y, const long& x ) { return !static_cast<bool>( y == x ); }
        friend unsigned_integer<T> operator*( unsigned_integer<T> lhs, const long& rhs ) { return lhs *= rhs; }
        friend unsigned_integer<T> operator*( const long& lhs, unsigned_integer<T> rhs ) { return rhs *= lhs; }
        friend unsigned_integer<T> operator+( unsigned_integer<T> lhs, const long& rhs ) { return lhs += rhs; }
        friend unsigned_integer<T> operator+( const long& lhs, unsigned_integer<T> rhs ) { return rhs += lhs; }
        friend unsigned_integer<T> operator-( unsigned_integer<T> lhs, const long& rhs ) { return lhs -= rhs; }
        friend unsigned_integer<T> operator-( const long& lhs, const unsigned_integer<T>& rhs ) { return unsigned_integer<T>( lhs ) -= rhs; }
        friend unsigned_integer<T> operator/( unsigned_integer<T> lhs, const long& rhs ) { return lhs /= rhs; }
        friend unsigned_integer<T> operator/( const long& lhs, const unsigned_integer<T>& rhs ) { return unsigned_integer<T>( lhs ) /= rhs; }
        friend unsigned_integer<T> operator%( unsigned_integer<T> lhs, const long& rhs ) { return lhs %= rhs; }
        friend unsigned_integer<T> operator%( const long& lhs, const unsigned_integer<T>& rhs ) { return unsigned_integer<T>( lhs ) %= rhs; }
        friend unsigned_integer<T> operator^( unsigned_integer<T> lhs, const long& rhs ) { return lhs ^= rhs; }
        friend unsigned_integer<T> operator^( const long& lhs, unsigned_integer<T> rhs ) { return rhs ^= lhs; }
        friend unsigned_integer<T> operator&( unsigned_integer<T> lhs, const long& rhs ) { return lhs &= rhs; }
        friend unsigned_integer<T> operator&( const long& lhs, unsigned_integer<T> rhs ) { return rhs &= lhs; }
        friend unsigned_integer<T> operator|( unsigned_integer<T> lhs, const long& rhs ) { return lhs |= rhs; }
        friend unsigned_integer<T> operator|( const long& lhs, unsigned_integer<T> rhs ) { return rhs |= lhs; };
        friend bool                operator<=( const unsigned_integer<T>& x, const unsigned long& y ) { return !static_cast<bool>( x > y ); }
        friend bool                operator>=( const unsigned_integer<T>& x, const unsigned long& y ) { return !static_cast<bool>( x < y ); }
        friend bool                operator>( const unsigned long& x, const unsigned_integer<T>& y ) { return y < x; }
        friend bool                operator<( const unsigned long& x, const unsigned_integer<T>& y ) { return y > x; }
        friend bool                operator<=( const unsigned long& x, const unsigned_integer<T>& y ) { return !static_cast<bool>( y < x ); }
        friend bool                operator>=( const unsigned long& x, const unsigned_integer<T>& y ) { return !static_cast<bool>( y > x ); }
        friend bool                operator==( const unsigned long& y, const unsigned_integer<T>& x ) { return x == y; }
        friend bool                operator!=( const unsigned long& y, const unsigned_integer<T>& x ) { return !static_cast<bool>( x == y ); }
        friend bool                operator!=( const unsigned_integer<T>& y, const unsigned long& x ) { return !static_cast<bool>( y == x ); }
        friend unsigned_integer<T> operator*( unsigned_integer<T> lhs, const unsigned long& rhs ) { return lhs *= rhs; }
        friend unsigned_integer<T> operator*( const unsigned long& lhs, unsigned_integer<T> rhs ) { return rhs *= lhs; }
        friend unsigned_integer<T> operator+( unsigned_integer<T> lhs, const unsigned long& rhs ) { return lhs += rhs; }
        friend unsigned_integer<T> operator+( const unsigned long& lhs, unsigned_integer<T> rhs ) { return rhs += lhs; }
        friend unsigned_integer<T> operator-( unsigned_integer<T> lhs, const unsigned long& rhs ) { return lhs -= rhs; }
        friend unsigned_integer<T> operator-( const unsigned long& lhs, const unsigned_integer<T>& rhs ) { return unsigned_integer<T>( lhs ) -= rhs; }
        friend unsigned_integer<T> operator/( unsigned_integer<T> lhs, const unsigned long& rhs ) { return lhs /= rhs; }
        friend unsigned_integer<T> operator/( const unsigned long& lhs, const unsigned_integer<T>& rhs ) { return unsigned_integer<T>( lhs ) /= rhs; }
        friend unsigned_integer<T> operator%( unsigned_integer<T> lhs, const unsigned long& rhs ) { return lhs %= rhs; }
        friend unsigned_integer<T> operator%( const unsigned long& lhs, const unsigned_integer<T>& rhs ) { return unsigned_integer<T>( lhs ) %= rhs; }
        friend unsigned_integer<T> operator^( unsigned_integer<T> lhs, const unsigned long& rhs ) { return lhs ^= rhs; }
        friend unsigned_integer<T> operator^( const unsigned long& lhs, unsigned_integer<T> rhs ) { return rhs ^= lhs; }
        friend unsigned_integer<T> operator&( unsigned_integer<T> lhs, const unsigned long& rhs ) { return lhs &= rhs; }
        friend unsigned_integer<T> operator&( const unsigned long& lhs, unsigned_integer<T> rhs ) { return rhs &= lhs; }
        friend unsigned_integer<T> operator|( unsigned_integer<T> lhs, const unsigned long& rhs ) { return lhs |= rhs; }
        friend unsigned_integer<T> operator|( const unsigned long& lhs, unsigned_integer<T> rhs ) { return rhs |= lhs; };
        friend bool                operator<=( const unsigned_integer<T>& x, const long long& y ) { return !static_cast<bool>( x > y ); }
        friend bool                operator>=( const unsigned_integer<T>& x, const long long& y ) { return !static_cast<bool>( x < y ); }
        friend bool                operator>( const long long& x, const unsigned_integer<T>& y ) { return y < x; }
        friend bool                operator<( const long long& x, const unsigned_integer<T>& y ) { return y > x; }
        friend bool                operator<=( const long long& x, const unsigned_integer<T>& y ) { return !static_cast<bool>( y < x ); }
        friend bool                operator>=( const long long& x, const unsigned_integer<T>& y ) { return !static_cast<bool>( y > x ); }
        friend bool                operator==( const long long& y, const unsigned_integer<T>& x ) { return x == y; }
        friend bool                operator!=( const long long& y, const unsigned_integer<T>& x ) { return !static_cast<bool>( x == y ); }
        friend bool                operator!=( const unsigned_integer<T>& y, const long long& x ) { return !static_cast<bool>( y == x ); }
        friend unsigned_integer<T> operator*( unsigned_integer<T> lhs, const long long& rhs ) { return lhs *= rhs; }
        friend unsigned_integer<T> operator*( const long long& lhs, unsigned_integer<T> rhs ) { return rhs *= lhs; }
        friend unsigned_integer<T> operator+( unsigned_integer<T> lhs, const long long& rhs ) { return lhs += rhs; }
        friend unsigned_integer<T> operator+( const long long& lhs, unsigned_integer<T> rhs ) { return rhs += lhs; }
        friend unsigned_integer<T> operator-( unsigned_integer<T> lhs, const long long& rhs ) { return lhs -= rhs; }
        friend unsigned_integer<T> operator-( const long long& lhs, const unsigned_integer<T>& rhs ) { return unsigned_integer<T>( lhs ) -= rhs; }
        friend unsigned_integer<T> operator/( unsigned_integer<T> lhs, const long long& rhs ) { return lhs /= rhs; }
        friend unsigned_integer<T> operator/( const long long& lhs, const unsigned_integer<T>& rhs ) { return unsigned_integer<T>( lhs ) /= rhs; }
        friend unsigned_integer<T> operator%( unsigned_integer<T> lhs, const long long& rhs ) { return lhs %= rhs; }
        friend unsigned_integer<T> operator%( const long long& lhs, const unsigned_integer<T>& rhs ) { return unsigned_integer<T>( lhs ) %= rhs; }
        friend unsigned_integer<T> operator^( unsigned_integer<T> lhs, const long long& rhs ) { return lhs ^= rhs; }
        friend unsigned_integer<T> operator^( const long long& lhs, unsigned_integer<T> rhs ) { return rhs ^= lhs; }
        friend unsigned_integer<T> operator&( unsigned_integer<T> lhs, const long long& rhs ) { return lhs &= rhs; }
        friend unsigned_integer<T> operator&( const long long& lhs, unsigned_integer<T> rhs ) { return rhs &= lhs; }
        friend unsigned_integer<T> operator|( unsigned_integer<T> lhs, const long long& rhs ) { return lhs |= rhs; }
        friend unsigned_integer<T> operator|( const long long& lhs, unsigned_integer<T> rhs ) { return rhs |= lhs; };
        friend bool                operator<=( const unsigned_integer<T>& x, const unsigned long long& y ) { return !static_cast<bool>( x > y ); }
        friend bool                operator>=( const unsigned_integer<T>& x, const unsigned long long& y ) { return !static_cast<bool>( x < y ); }
        friend bool                operator>( const unsigned long long& x, const unsigned_integer<T>& y ) { return y < x; }
        friend bool                operator<( const unsigned long long& x, const unsigned_integer<T>& y ) { return y > x; }
        friend bool                operator<=( const unsigned long long& x, const unsigned_integer<T>& y ) { return !static_cast<bool>( y < x ); }
        friend bool                operator>=( const unsigned long long& x, const unsigned_integer<T>& y ) { return !static_cast<bool>( y > x ); }
        friend bool                operator==( const unsigned long long& y, const unsigned_integer<T>& x ) { return x == y; }
        friend bool                operator!=( const unsigned long long& y, const unsigned_integer<T>& x ) { return !static_cast<bool>( x == y ); }
        friend bool                operator!=( const unsigned_integer<T>& y, const unsigned long long& x ) { return !static_cast<bool>( y == x ); }
        friend unsigned_integer<T> operator*( unsigned_integer<T> lhs, const unsigned long long& rhs ) { return lhs *= rhs; }
        friend unsigned_integer<T> operator*( const unsigned long long& lhs, unsigned_integer<T> rhs ) { return rhs *= lhs; }
        friend unsigned_integer<T> operator+( unsigned_integer<T> lhs, const unsigned long long& rhs ) { return lhs += rhs; }
        friend unsigned_integer<T> operator+( const unsigned long long& lhs, unsigned_integer<T> rhs ) { return rhs += lhs; }
        friend unsigned_integer<T> operator-( unsigned_integer<T> lhs, const unsigned long long& rhs ) { return lhs -= rhs; }
        friend unsigned_integer<T> operator-( const unsigned long long& lhs, const unsigned_integer<T>& rhs ) { return unsigned_integer<T>( lhs ) -= rhs; }
        friend unsigned_integer<T> operator/( unsigned_integer<T> lhs, const unsigned long long& rhs ) { return lhs /= rhs; }
        friend unsigned_integer<T> operator/( const unsigned long long& lhs, const unsigned_integer<T>& rhs ) { return unsigned_integer<T>( lhs ) /= rhs; }
        friend unsigned_integer<T> operator%( unsigned_integer<T> lhs, const unsigned long long& rhs ) { return lhs %= rhs; }
        friend unsigned_integer<T> operator%( const unsigned long long& lhs, const unsigned_integer<T>& rhs ) { return unsigned_integer<T>( lhs ) %= rhs; }
        friend unsigned_integer<T> operator^( unsigned_integer<T> lhs, const unsigned long long& rhs ) { return lhs ^= rhs; }
        friend unsigned_integer<T> operator^( const unsigned long long& lhs, unsigned_integer<T> rhs ) { return rhs ^= lhs; }
        friend unsigned_integer<T> operator&( unsigned_integer<T> lhs, const unsigned long long& rhs ) { return lhs &= rhs; }
        friend unsigned_integer<T> operator&( const unsigned long long& lhs, unsigned_integer<T> rhs ) { return rhs &= lhs; }
        friend unsigned_integer<T> operator|( unsigned_integer<T> lhs, const unsigned long long& rhs ) { return lhs |= rhs; }
        friend unsigned_integer<T> operator|( const unsigned long long& lhs, unsigned_integer<T> rhs ) { return rhs |= lhs; };
        friend bool                operator>( const unsigned_integer<T>& x, const unsigned_integer<T>& y ) { return y < x; }
        friend bool                operator<=( const unsigned_integer<T>& x, const unsigned_integer<T>& y ) { return !static_cast<bool>( y < x ); }
        friend bool                operator>=( const unsigned_integer<T>& x, const unsigned_integer<T>& y ) { return !static_cast<bool>( x < y ); }
        friend bool                operator!=( const unsigned_integer<T>& x, const unsigned_integer<T>& y ) { return !static_cast<bool>( x == y ); }
        friend unsigned_integer<T> operator*( unsigned_integer<T> lhs, const unsigned_integer<T>& rhs ) { return lhs *= rhs; }
        friend unsigned_integer<T> operator+( unsigned_integer<T> lhs, const unsigned_integer<T>& rhs ) { return lhs += rhs; }
        friend unsigned_integer<T> operator-( unsigned_integer<T> lhs, const unsigned_integer<T>& rhs ) { return lhs -= rhs; }
        friend unsigned_integer<T> operator/( unsigned_integer<T> lhs, const unsigned_integer<T>& rhs ) { return lhs /= rhs; }
        friend unsigned_integer<T> operator%( unsigned_integer<T> lhs, const unsigned_integer<T>& rhs ) { return lhs %= rhs; }
        friend unsigned_integer<T> operator^( unsigned_integer<T> lhs, const unsigned_integer<T>& rhs ) { return lhs ^= rhs; }
        friend unsigned_integer<T> operator&( unsigned_integer<T> lhs, const unsigned_integer<T>& rhs ) { return lhs &= rhs; }
        friend unsigned_integer<T> operator|( unsigned_integer<T> lhs, const unsigned_integer<T>& rhs ) { return lhs |= rhs; };
        friend unsigned_integer<T> operator++( unsigned_integer<T>& x, int )
        {
            unsigned_integer<T> nrv( x );
            ++x;
            return nrv;
        };
        friend unsigned_integer<T> operator--( unsigned_integer<T>& x, int )
        {
            unsigned_integer<T> nrv( x );
            --x;
            return nrv;
        };
=======
            return m_value == 0; 
        }

		unsigned_integer<T>& operator++()
		{

			if( is_valid() )
				++m_value;
			return *this;
		}

		unsigned_integer<T>& operator--()
		{

			if( is_valid() )
				--m_value;
			return *this;
		}

		unsigned_integer<T>& operator+=( const unsigned_integer<T>& v )
		{
			return *this += v.m_value;
		}

		template <typename U>
		unsigned_integer<T>& operator+=( U v )
		{
			if( is_valid() )
			{
				T diff = ( std::numeric_limits<T>::max )() - m_value;
				if( ( v >= 0 && detail::safe_compare_cast<T, U>( v ) < detail::safe_compare_cast<T, U>( diff ) ) || ( v < 0 && detail::safe_compare_cast<T, U>( m_value ) >= detail::safe_compare_cast<T, U>( v ) ) )
					m_value += v;
				else
					m_value = invalid;
			}
			return *this;
		}

		unsigned_integer<T>& operator-=( const unsigned_integer<T>& v )
		{
			return *this -= v.m_value;
		}

		template <typename U>
		unsigned_integer<T>& operator-=( U v )
		{
			if( is_valid() )
			{
				T diff = ( std::numeric_limits<T>::max )() - m_value;
				if( ( v >= 0 && detail::safe_compare_cast<T, U>( m_value ) >= detail::safe_compare_cast<T, U>( v ) ) || ( v < 0 && detail::safe_compare_cast<T, U>( -v ) <= detail::safe_compare_cast<T, U>( diff ) ) )
					m_value -= v;
				else
					m_value = invalid;
			}
			return *this;
		}

		unsigned_integer<T>& operator*=( const unsigned_integer<T>& v )
		{
			return *this *= v.m_value;
		}

		template <typename U>
		unsigned_integer<T>& operator*=( U v )
		{
			if( is_valid() )
			{
				if( v < 0 )
					m_value = invalid;
				else if( v == 0 )
					m_value = 0;
				else if( detail::safe_compare_cast<T, U>( v ) < detail::safe_compare_cast<T, U>( ( std::numeric_limits<T>::max )() / v ) )
					m_value *= v;
				else
					m_value = invalid;
			}
			return ( *this );
		}

		unsigned_integer<T>& operator/=( const unsigned_integer<T>& v )
		{
			return *this /= v.m_value;
		}

		template <typename U>
		unsigned_integer<T>& operator/=( U v )
		{
			if( is_valid() )
			{
				if( v <= 0 )
					m_value = invalid;
				else
					m_value /= v;
			}
			return ( *this );
		}

		unsigned_integer<T>& operator%=( const unsigned_integer<T>& v )
		{
			return *this %= v.m_value;
		}

		template <typename U>
		unsigned_integer<T>& operator%=( U v )
		{
			if( is_valid() )
			{
				if( v < 0 )
					m_value = invalid;
				else
					m_value %= v;
			}
			return ( *this );
		}

		unsigned_integer<T>& operator^=( const unsigned_integer<T>& v )
		{
			return *this ^= v.m_value;
		}

		template <typename U>
		unsigned_integer<T>& operator^=( U v )
		{
			m_value ^= T( v );
			return ( *this );
		}

		unsigned_integer<T>& operator&=( const unsigned_integer<T>& v )
		{
			return *this &= v.m_value;
		}

		template <typename U>
		unsigned_integer<T>& operator&=( U v )
		{
			m_value &= T( v );
			return ( *this );
		}

		unsigned_integer<T>& operator|=( const unsigned_integer<T>& v )
		{
			return *this |= v.m_value;
		}

		template <typename U>
		unsigned_integer<T>& operator|=( U v )
		{
			m_value |= T( v );
			return ( *this );
		}

		T get_value() const { return m_value; }

		operator T() const
		{
			GEOMETRIX_ASSERT( is_valid() );
			return m_value;
		}

		explicit operator bool() const
		{
			GEOMETRIX_ASSERT( is_valid() );
			return m_value ? true : false;
		}

		friend bool                operator<=( const unsigned_integer<T>& x, const long double& y ) { return !static_cast<bool>( x > y ); }
		friend bool                operator>=( const unsigned_integer<T>& x, const long double& y ) { return !static_cast<bool>( x < y ); }
		friend bool                operator>( const long double& x, const unsigned_integer<T>& y ) { return y < x; }
		friend bool                operator<( const long double& x, const unsigned_integer<T>& y ) { return y > x; }
		friend bool                operator<=( const long double& x, const unsigned_integer<T>& y ) { return !static_cast<bool>( y < x ); }
		friend bool                operator>=( const long double& x, const unsigned_integer<T>& y ) { return !static_cast<bool>( y > x ); }
		friend bool                operator==( const long double& y, const unsigned_integer<T>& x ) { return x == y; }
		friend bool                operator!=( const long double& y, const unsigned_integer<T>& x ) { return !static_cast<bool>( x == y ); }
		friend bool                operator!=( const unsigned_integer<T>& y, const long double& x ) { return !static_cast<bool>( y == x ); }
		friend unsigned_integer<T> operator*( unsigned_integer<T> lhs, const long double& rhs ) { return lhs *= rhs; }
		friend unsigned_integer<T> operator*( const long double& lhs, unsigned_integer<T> rhs ) { return rhs *= lhs; }
		friend unsigned_integer<T> operator+( unsigned_integer<T> lhs, const long double& rhs ) { return lhs += rhs; }
		friend unsigned_integer<T> operator+( const long double& lhs, unsigned_integer<T> rhs ) { return rhs += lhs; }
		friend unsigned_integer<T> operator-( unsigned_integer<T> lhs, const long double& rhs ) { return lhs -= rhs; }
		friend unsigned_integer<T> operator-( const long double& lhs, const unsigned_integer<T>& rhs ) { return unsigned_integer<T>( lhs ) -= rhs; }
		friend unsigned_integer<T> operator/( unsigned_integer<T> lhs, const long double& rhs ) { return lhs /= rhs; }
		friend unsigned_integer<T> operator/( const long double& lhs, const unsigned_integer<T>& rhs ) { return unsigned_integer<T>( lhs ) /= rhs; }
		friend unsigned_integer<T> operator%( unsigned_integer<T> lhs, const long double& rhs ) { return lhs %= rhs; }
		friend unsigned_integer<T> operator%( const long double& lhs, const unsigned_integer<T>& rhs ) { return unsigned_integer<T>( lhs ) %= rhs; }
		friend unsigned_integer<T> operator^( unsigned_integer<T> lhs, const long double& rhs ) { return lhs ^= rhs; }
		friend unsigned_integer<T> operator^( const long double& lhs, unsigned_integer<T> rhs ) { return rhs ^= lhs; }
		friend unsigned_integer<T> operator&( unsigned_integer<T> lhs, const long double& rhs ) { return lhs &= rhs; }
		friend unsigned_integer<T> operator&( const long double& lhs, unsigned_integer<T> rhs ) { return rhs &= lhs; }
		friend unsigned_integer<T> operator|( unsigned_integer<T> lhs, const long double& rhs ) { return lhs |= rhs; }
		friend unsigned_integer<T> operator|( const long double& lhs, unsigned_integer<T> rhs ) { return rhs |= lhs; };
		friend bool                operator<=( const unsigned_integer<T>& x, const double& y ) { return !static_cast<bool>( x > y ); }
		friend bool                operator>=( const unsigned_integer<T>& x, const double& y ) { return !static_cast<bool>( x < y ); }
		friend bool                operator>( const double& x, const unsigned_integer<T>& y ) { return y < x; }
		friend bool                operator<( const double& x, const unsigned_integer<T>& y ) { return y > x; }
		friend bool                operator<=( const double& x, const unsigned_integer<T>& y ) { return !static_cast<bool>( y < x ); }
		friend bool                operator>=( const double& x, const unsigned_integer<T>& y ) { return !static_cast<bool>( y > x ); }
		friend bool                operator==( const double& y, const unsigned_integer<T>& x ) { return x == y; }
		friend bool                operator!=( const double& y, const unsigned_integer<T>& x ) { return !static_cast<bool>( x == y ); }
		friend bool                operator!=( const unsigned_integer<T>& y, const double& x ) { return !static_cast<bool>( y == x ); }
		friend unsigned_integer<T> operator*( unsigned_integer<T> lhs, const double& rhs ) { return lhs *= rhs; }
		friend unsigned_integer<T> operator*( const double& lhs, unsigned_integer<T> rhs ) { return rhs *= lhs; }
		friend unsigned_integer<T> operator+( unsigned_integer<T> lhs, const double& rhs ) { return lhs += rhs; }
		friend unsigned_integer<T> operator+( const double& lhs, unsigned_integer<T> rhs ) { return rhs += lhs; }
		friend unsigned_integer<T> operator-( unsigned_integer<T> lhs, const double& rhs ) { return lhs -= rhs; }
		friend unsigned_integer<T> operator-( const double& lhs, const unsigned_integer<T>& rhs ) { return unsigned_integer<T>( lhs ) -= rhs; }
		friend unsigned_integer<T> operator/( unsigned_integer<T> lhs, const double& rhs ) { return lhs /= rhs; }
		friend unsigned_integer<T> operator/( const double& lhs, const unsigned_integer<T>& rhs ) { return unsigned_integer<T>( lhs ) /= rhs; }
		friend unsigned_integer<T> operator%( unsigned_integer<T> lhs, const double& rhs ) { return lhs %= rhs; }
		friend unsigned_integer<T> operator%( const double& lhs, const unsigned_integer<T>& rhs ) { return unsigned_integer<T>( lhs ) %= rhs; }
		friend unsigned_integer<T> operator^( unsigned_integer<T> lhs, const double& rhs ) { return lhs ^= rhs; }
		friend unsigned_integer<T> operator^( const double& lhs, unsigned_integer<T> rhs ) { return rhs ^= lhs; }
		friend unsigned_integer<T> operator&( unsigned_integer<T> lhs, const double& rhs ) { return lhs &= rhs; }
		friend unsigned_integer<T> operator&( const double& lhs, unsigned_integer<T> rhs ) { return rhs &= lhs; }
		friend unsigned_integer<T> operator|( unsigned_integer<T> lhs, const double& rhs ) { return lhs |= rhs; }
		friend unsigned_integer<T> operator|( const double& lhs, unsigned_integer<T> rhs ) { return rhs |= lhs; };
		friend bool                operator<=( const unsigned_integer<T>& x, const float& y ) { return !static_cast<bool>( x > y ); }
		friend bool                operator>=( const unsigned_integer<T>& x, const float& y ) { return !static_cast<bool>( x < y ); }
		friend bool                operator>( const float& x, const unsigned_integer<T>& y ) { return y < x; }
		friend bool                operator<( const float& x, const unsigned_integer<T>& y ) { return y > x; }
		friend bool                operator<=( const float& x, const unsigned_integer<T>& y ) { return !static_cast<bool>( y < x ); }
		friend bool                operator>=( const float& x, const unsigned_integer<T>& y ) { return !static_cast<bool>( y > x ); }
		friend bool                operator==( const float& y, const unsigned_integer<T>& x ) { return x == y; }
		friend bool                operator!=( const float& y, const unsigned_integer<T>& x ) { return !static_cast<bool>( x == y ); }
		friend bool                operator!=( const unsigned_integer<T>& y, const float& x ) { return !static_cast<bool>( y == x ); }
		friend unsigned_integer<T> operator*( unsigned_integer<T> lhs, const float& rhs ) { return lhs *= rhs; }
		friend unsigned_integer<T> operator*( const float& lhs, unsigned_integer<T> rhs ) { return rhs *= lhs; }
		friend unsigned_integer<T> operator+( unsigned_integer<T> lhs, const float& rhs ) { return lhs += rhs; }
		friend unsigned_integer<T> operator+( const float& lhs, unsigned_integer<T> rhs ) { return rhs += lhs; }
		friend unsigned_integer<T> operator-( unsigned_integer<T> lhs, const float& rhs ) { return lhs -= rhs; }
		friend unsigned_integer<T> operator-( const float& lhs, const unsigned_integer<T>& rhs ) { return unsigned_integer<T>( lhs ) -= rhs; }
		friend unsigned_integer<T> operator/( unsigned_integer<T> lhs, const float& rhs ) { return lhs /= rhs; }
		friend unsigned_integer<T> operator/( const float& lhs, const unsigned_integer<T>& rhs ) { return unsigned_integer<T>( lhs ) /= rhs; }
		friend unsigned_integer<T> operator%( unsigned_integer<T> lhs, const float& rhs ) { return lhs %= rhs; }
		friend unsigned_integer<T> operator%( const float& lhs, const unsigned_integer<T>& rhs ) { return unsigned_integer<T>( lhs ) %= rhs; }
		friend unsigned_integer<T> operator^( unsigned_integer<T> lhs, const float& rhs ) { return lhs ^= rhs; }
		friend unsigned_integer<T> operator^( const float& lhs, unsigned_integer<T> rhs ) { return rhs ^= lhs; }
		friend unsigned_integer<T> operator&( unsigned_integer<T> lhs, const float& rhs ) { return lhs &= rhs; }
		friend unsigned_integer<T> operator&( const float& lhs, unsigned_integer<T> rhs ) { return rhs &= lhs; }
		friend unsigned_integer<T> operator|( unsigned_integer<T> lhs, const float& rhs ) { return lhs |= rhs; }
		friend unsigned_integer<T> operator|( const float& lhs, unsigned_integer<T> rhs ) { return rhs |= lhs; };
		friend bool                operator<=( const unsigned_integer<T>& x, const char& y ) { return !static_cast<bool>( x > y ); }
		friend bool                operator>=( const unsigned_integer<T>& x, const char& y ) { return !static_cast<bool>( x < y ); }
		friend bool                operator>( const char& x, const unsigned_integer<T>& y ) { return y < x; }
		friend bool                operator<( const char& x, const unsigned_integer<T>& y ) { return y > x; }
		friend bool                operator<=( const char& x, const unsigned_integer<T>& y ) { return !static_cast<bool>( y < x ); }
		friend bool                operator>=( const char& x, const unsigned_integer<T>& y ) { return !static_cast<bool>( y > x ); }
		friend bool                operator==( const char& y, const unsigned_integer<T>& x ) { return x == y; }
		friend bool                operator!=( const char& y, const unsigned_integer<T>& x ) { return !static_cast<bool>( x == y ); }
		friend bool                operator!=( const unsigned_integer<T>& y, const char& x ) { return !static_cast<bool>( y == x ); }
		friend unsigned_integer<T> operator*( unsigned_integer<T> lhs, const char& rhs ) { return lhs *= rhs; }
		friend unsigned_integer<T> operator*( const char& lhs, unsigned_integer<T> rhs ) { return rhs *= lhs; }
		friend unsigned_integer<T> operator+( unsigned_integer<T> lhs, const char& rhs ) { return lhs += rhs; }
		friend unsigned_integer<T> operator+( const char& lhs, unsigned_integer<T> rhs ) { return rhs += lhs; }
		friend unsigned_integer<T> operator-( unsigned_integer<T> lhs, const char& rhs ) { return lhs -= rhs; }
		friend unsigned_integer<T> operator-( const char& lhs, const unsigned_integer<T>& rhs ) { return unsigned_integer<T>( lhs ) -= rhs; }
		friend unsigned_integer<T> operator/( unsigned_integer<T> lhs, const char& rhs ) { return lhs /= rhs; }
		friend unsigned_integer<T> operator/( const char& lhs, const unsigned_integer<T>& rhs ) { return unsigned_integer<T>( lhs ) /= rhs; }
		friend unsigned_integer<T> operator%( unsigned_integer<T> lhs, const char& rhs ) { return lhs %= rhs; }
		friend unsigned_integer<T> operator%( const char& lhs, const unsigned_integer<T>& rhs ) { return unsigned_integer<T>( lhs ) %= rhs; }
		friend unsigned_integer<T> operator^( unsigned_integer<T> lhs, const char& rhs ) { return lhs ^= rhs; }
		friend unsigned_integer<T> operator^( const char& lhs, unsigned_integer<T> rhs ) { return rhs ^= lhs; }
		friend unsigned_integer<T> operator&( unsigned_integer<T> lhs, const char& rhs ) { return lhs &= rhs; }
		friend unsigned_integer<T> operator&( const char& lhs, unsigned_integer<T> rhs ) { return rhs &= lhs; }
		friend unsigned_integer<T> operator|( unsigned_integer<T> lhs, const char& rhs ) { return lhs |= rhs; }
		friend unsigned_integer<T> operator|( const char& lhs, unsigned_integer<T> rhs ) { return rhs |= lhs; };
		friend bool                operator<=( const unsigned_integer<T>& x, const signed char& y ) { return !static_cast<bool>( x > y ); }
		friend bool                operator>=( const unsigned_integer<T>& x, const signed char& y ) { return !static_cast<bool>( x < y ); }
		friend bool                operator>( const signed char& x, const unsigned_integer<T>& y ) { return y < x; }
		friend bool                operator<( const signed char& x, const unsigned_integer<T>& y ) { return y > x; }
		friend bool                operator<=( const signed char& x, const unsigned_integer<T>& y ) { return !static_cast<bool>( y < x ); }
		friend bool                operator>=( const signed char& x, const unsigned_integer<T>& y ) { return !static_cast<bool>( y > x ); }
		friend bool                operator==( const signed char& y, const unsigned_integer<T>& x ) { return x == y; }
		friend bool                operator!=( const signed char& y, const unsigned_integer<T>& x ) { return !static_cast<bool>( x == y ); }
		friend bool                operator!=( const unsigned_integer<T>& y, const signed char& x ) { return !static_cast<bool>( y == x ); }
		friend unsigned_integer<T> operator*( unsigned_integer<T> lhs, const signed char& rhs ) { return lhs *= rhs; }
		friend unsigned_integer<T> operator*( const signed char& lhs, unsigned_integer<T> rhs ) { return rhs *= lhs; }
		friend unsigned_integer<T> operator+( unsigned_integer<T> lhs, const signed char& rhs ) { return lhs += rhs; }
		friend unsigned_integer<T> operator+( const signed char& lhs, unsigned_integer<T> rhs ) { return rhs += lhs; }
		friend unsigned_integer<T> operator-( unsigned_integer<T> lhs, const signed char& rhs ) { return lhs -= rhs; }
		friend unsigned_integer<T> operator-( const signed char& lhs, const unsigned_integer<T>& rhs ) { return unsigned_integer<T>( lhs ) -= rhs; }
		friend unsigned_integer<T> operator/( unsigned_integer<T> lhs, const signed char& rhs ) { return lhs /= rhs; }
		friend unsigned_integer<T> operator/( const signed char& lhs, const unsigned_integer<T>& rhs ) { return unsigned_integer<T>( lhs ) /= rhs; }
		friend unsigned_integer<T> operator%( unsigned_integer<T> lhs, const signed char& rhs ) { return lhs %= rhs; }
		friend unsigned_integer<T> operator%( const signed char& lhs, const unsigned_integer<T>& rhs ) { return unsigned_integer<T>( lhs ) %= rhs; }
		friend unsigned_integer<T> operator^( unsigned_integer<T> lhs, const signed char& rhs ) { return lhs ^= rhs; }
		friend unsigned_integer<T> operator^( const signed char& lhs, unsigned_integer<T> rhs ) { return rhs ^= lhs; }
		friend unsigned_integer<T> operator&( unsigned_integer<T> lhs, const signed char& rhs ) { return lhs &= rhs; }
		friend unsigned_integer<T> operator&( const signed char& lhs, unsigned_integer<T> rhs ) { return rhs &= lhs; }
		friend unsigned_integer<T> operator|( unsigned_integer<T> lhs, const signed char& rhs ) { return lhs |= rhs; }
		friend unsigned_integer<T> operator|( const signed char& lhs, unsigned_integer<T> rhs ) { return rhs |= lhs; };
		friend bool                operator<=( const unsigned_integer<T>& x, const unsigned char& y ) { return !static_cast<bool>( x > y ); }
		friend bool                operator>=( const unsigned_integer<T>& x, const unsigned char& y ) { return !static_cast<bool>( x < y ); }
		friend bool                operator>( const unsigned char& x, const unsigned_integer<T>& y ) { return y < x; }
		friend bool                operator<( const unsigned char& x, const unsigned_integer<T>& y ) { return y > x; }
		friend bool                operator<=( const unsigned char& x, const unsigned_integer<T>& y ) { return !static_cast<bool>( y < x ); }
		friend bool                operator>=( const unsigned char& x, const unsigned_integer<T>& y ) { return !static_cast<bool>( y > x ); }
		friend bool                operator==( const unsigned char& y, const unsigned_integer<T>& x ) { return x == y; }
		friend bool                operator!=( const unsigned char& y, const unsigned_integer<T>& x ) { return !static_cast<bool>( x == y ); }
		friend bool                operator!=( const unsigned_integer<T>& y, const unsigned char& x ) { return !static_cast<bool>( y == x ); }
		friend unsigned_integer<T> operator*( unsigned_integer<T> lhs, const unsigned char& rhs ) { return lhs *= rhs; }
		friend unsigned_integer<T> operator*( const unsigned char& lhs, unsigned_integer<T> rhs ) { return rhs *= lhs; }
		friend unsigned_integer<T> operator+( unsigned_integer<T> lhs, const unsigned char& rhs ) { return lhs += rhs; }
		friend unsigned_integer<T> operator+( const unsigned char& lhs, unsigned_integer<T> rhs ) { return rhs += lhs; }
		friend unsigned_integer<T> operator-( unsigned_integer<T> lhs, const unsigned char& rhs ) { return lhs -= rhs; }
		friend unsigned_integer<T> operator-( const unsigned char& lhs, const unsigned_integer<T>& rhs ) { return unsigned_integer<T>( lhs ) -= rhs; }
		friend unsigned_integer<T> operator/( unsigned_integer<T> lhs, const unsigned char& rhs ) { return lhs /= rhs; }
		friend unsigned_integer<T> operator/( const unsigned char& lhs, const unsigned_integer<T>& rhs ) { return unsigned_integer<T>( lhs ) /= rhs; }
		friend unsigned_integer<T> operator%( unsigned_integer<T> lhs, const unsigned char& rhs ) { return lhs %= rhs; }
		friend unsigned_integer<T> operator%( const unsigned char& lhs, const unsigned_integer<T>& rhs ) { return unsigned_integer<T>( lhs ) %= rhs; }
		friend unsigned_integer<T> operator^( unsigned_integer<T> lhs, const unsigned char& rhs ) { return lhs ^= rhs; }
		friend unsigned_integer<T> operator^( const unsigned char& lhs, unsigned_integer<T> rhs ) { return rhs ^= lhs; }
		friend unsigned_integer<T> operator&( unsigned_integer<T> lhs, const unsigned char& rhs ) { return lhs &= rhs; }
		friend unsigned_integer<T> operator&( const unsigned char& lhs, unsigned_integer<T> rhs ) { return rhs &= lhs; }
		friend unsigned_integer<T> operator|( unsigned_integer<T> lhs, const unsigned char& rhs ) { return lhs |= rhs; }
		friend unsigned_integer<T> operator|( const unsigned char& lhs, unsigned_integer<T> rhs ) { return rhs |= lhs; };
		friend bool                operator<=( const unsigned_integer<T>& x, const short& y ) { return !static_cast<bool>( x > y ); }
		friend bool                operator>=( const unsigned_integer<T>& x, const short& y ) { return !static_cast<bool>( x < y ); }
		friend bool                operator>( const short& x, const unsigned_integer<T>& y ) { return y < x; }
		friend bool                operator<( const short& x, const unsigned_integer<T>& y ) { return y > x; }
		friend bool                operator<=( const short& x, const unsigned_integer<T>& y ) { return !static_cast<bool>( y < x ); }
		friend bool                operator>=( const short& x, const unsigned_integer<T>& y ) { return !static_cast<bool>( y > x ); }
		friend bool                operator==( const short& y, const unsigned_integer<T>& x ) { return x == y; }
		friend bool                operator!=( const short& y, const unsigned_integer<T>& x ) { return !static_cast<bool>( x == y ); }
		friend bool                operator!=( const unsigned_integer<T>& y, const short& x ) { return !static_cast<bool>( y == x ); }
		friend unsigned_integer<T> operator*( unsigned_integer<T> lhs, const short& rhs ) { return lhs *= rhs; }
		friend unsigned_integer<T> operator*( const short& lhs, unsigned_integer<T> rhs ) { return rhs *= lhs; }
		friend unsigned_integer<T> operator+( unsigned_integer<T> lhs, const short& rhs ) { return lhs += rhs; }
		friend unsigned_integer<T> operator+( const short& lhs, unsigned_integer<T> rhs ) { return rhs += lhs; }
		friend unsigned_integer<T> operator-( unsigned_integer<T> lhs, const short& rhs ) { return lhs -= rhs; }
		friend unsigned_integer<T> operator-( const short& lhs, const unsigned_integer<T>& rhs ) { return unsigned_integer<T>( lhs ) -= rhs; }
		friend unsigned_integer<T> operator/( unsigned_integer<T> lhs, const short& rhs ) { return lhs /= rhs; }
		friend unsigned_integer<T> operator/( const short& lhs, const unsigned_integer<T>& rhs ) { return unsigned_integer<T>( lhs ) /= rhs; }
		friend unsigned_integer<T> operator%( unsigned_integer<T> lhs, const short& rhs ) { return lhs %= rhs; }
		friend unsigned_integer<T> operator%( const short& lhs, const unsigned_integer<T>& rhs ) { return unsigned_integer<T>( lhs ) %= rhs; }
		friend unsigned_integer<T> operator^( unsigned_integer<T> lhs, const short& rhs ) { return lhs ^= rhs; }
		friend unsigned_integer<T> operator^( const short& lhs, unsigned_integer<T> rhs ) { return rhs ^= lhs; }
		friend unsigned_integer<T> operator&( unsigned_integer<T> lhs, const short& rhs ) { return lhs &= rhs; }
		friend unsigned_integer<T> operator&( const short& lhs, unsigned_integer<T> rhs ) { return rhs &= lhs; }
		friend unsigned_integer<T> operator|( unsigned_integer<T> lhs, const short& rhs ) { return lhs |= rhs; }
		friend unsigned_integer<T> operator|( const short& lhs, unsigned_integer<T> rhs ) { return rhs |= lhs; };
		friend bool                operator<=( const unsigned_integer<T>& x, const unsigned short& y ) { return !static_cast<bool>( x > y ); }
		friend bool                operator>=( const unsigned_integer<T>& x, const unsigned short& y ) { return !static_cast<bool>( x < y ); }
		friend bool                operator>( const unsigned short& x, const unsigned_integer<T>& y ) { return y < x; }
		friend bool                operator<( const unsigned short& x, const unsigned_integer<T>& y ) { return y > x; }
		friend bool                operator<=( const unsigned short& x, const unsigned_integer<T>& y ) { return !static_cast<bool>( y < x ); }
		friend bool                operator>=( const unsigned short& x, const unsigned_integer<T>& y ) { return !static_cast<bool>( y > x ); }
		friend bool                operator==( const unsigned short& y, const unsigned_integer<T>& x ) { return x == y; }
		friend bool                operator!=( const unsigned short& y, const unsigned_integer<T>& x ) { return !static_cast<bool>( x == y ); }
		friend bool                operator!=( const unsigned_integer<T>& y, const unsigned short& x ) { return !static_cast<bool>( y == x ); }
		friend unsigned_integer<T> operator*( unsigned_integer<T> lhs, const unsigned short& rhs ) { return lhs *= rhs; }
		friend unsigned_integer<T> operator*( const unsigned short& lhs, unsigned_integer<T> rhs ) { return rhs *= lhs; }
		friend unsigned_integer<T> operator+( unsigned_integer<T> lhs, const unsigned short& rhs ) { return lhs += rhs; }
		friend unsigned_integer<T> operator+( const unsigned short& lhs, unsigned_integer<T> rhs ) { return rhs += lhs; }
		friend unsigned_integer<T> operator-( unsigned_integer<T> lhs, const unsigned short& rhs ) { return lhs -= rhs; }
		friend unsigned_integer<T> operator-( const unsigned short& lhs, const unsigned_integer<T>& rhs ) { return unsigned_integer<T>( lhs ) -= rhs; }
		friend unsigned_integer<T> operator/( unsigned_integer<T> lhs, const unsigned short& rhs ) { return lhs /= rhs; }
		friend unsigned_integer<T> operator/( const unsigned short& lhs, const unsigned_integer<T>& rhs ) { return unsigned_integer<T>( lhs ) /= rhs; }
		friend unsigned_integer<T> operator%( unsigned_integer<T> lhs, const unsigned short& rhs ) { return lhs %= rhs; }
		friend unsigned_integer<T> operator%( const unsigned short& lhs, const unsigned_integer<T>& rhs ) { return unsigned_integer<T>( lhs ) %= rhs; }
		friend unsigned_integer<T> operator^( unsigned_integer<T> lhs, const unsigned short& rhs ) { return lhs ^= rhs; }
		friend unsigned_integer<T> operator^( const unsigned short& lhs, unsigned_integer<T> rhs ) { return rhs ^= lhs; }
		friend unsigned_integer<T> operator&( unsigned_integer<T> lhs, const unsigned short& rhs ) { return lhs &= rhs; }
		friend unsigned_integer<T> operator&( const unsigned short& lhs, unsigned_integer<T> rhs ) { return rhs &= lhs; }
		friend unsigned_integer<T> operator|( unsigned_integer<T> lhs, const unsigned short& rhs ) { return lhs |= rhs; }
		friend unsigned_integer<T> operator|( const unsigned short& lhs, unsigned_integer<T> rhs ) { return rhs |= lhs; };
		friend bool                operator<=( const unsigned_integer<T>& x, const int& y ) { return !static_cast<bool>( x > y ); }
		friend bool                operator>=( const unsigned_integer<T>& x, const int& y ) { return !static_cast<bool>( x < y ); }
		friend bool                operator>( const int& x, const unsigned_integer<T>& y ) { return y < x; }
		friend bool                operator<( const int& x, const unsigned_integer<T>& y ) { return y > x; }
		friend bool                operator<=( const int& x, const unsigned_integer<T>& y ) { return !static_cast<bool>( y < x ); }
		friend bool                operator>=( const int& x, const unsigned_integer<T>& y ) { return !static_cast<bool>( y > x ); }
		friend bool                operator==( const int& y, const unsigned_integer<T>& x ) { return x == y; }
		friend bool                operator!=( const int& y, const unsigned_integer<T>& x ) { return !static_cast<bool>( x == y ); }
		friend bool                operator!=( const unsigned_integer<T>& y, const int& x ) { return !static_cast<bool>( y == x ); }
		friend unsigned_integer<T> operator*( unsigned_integer<T> lhs, const int& rhs ) { return lhs *= rhs; }
		friend unsigned_integer<T> operator*( const int& lhs, unsigned_integer<T> rhs ) { return rhs *= lhs; }
		friend unsigned_integer<T> operator+( unsigned_integer<T> lhs, const int& rhs ) { return lhs += rhs; }
		friend unsigned_integer<T> operator+( const int& lhs, unsigned_integer<T> rhs ) { return rhs += lhs; }
		friend unsigned_integer<T> operator-( unsigned_integer<T> lhs, const int& rhs ) { return lhs -= rhs; }
		friend unsigned_integer<T> operator-( const int& lhs, const unsigned_integer<T>& rhs ) { return unsigned_integer<T>( lhs ) -= rhs; }
		friend unsigned_integer<T> operator/( unsigned_integer<T> lhs, const int& rhs ) { return lhs /= rhs; }
		friend unsigned_integer<T> operator/( const int& lhs, const unsigned_integer<T>& rhs ) { return unsigned_integer<T>( lhs ) /= rhs; }
		friend unsigned_integer<T> operator%( unsigned_integer<T> lhs, const int& rhs ) { return lhs %= rhs; }
		friend unsigned_integer<T> operator%( const int& lhs, const unsigned_integer<T>& rhs ) { return unsigned_integer<T>( lhs ) %= rhs; }
		friend unsigned_integer<T> operator^( unsigned_integer<T> lhs, const int& rhs ) { return lhs ^= rhs; }
		friend unsigned_integer<T> operator^( const int& lhs, unsigned_integer<T> rhs ) { return rhs ^= lhs; }
		friend unsigned_integer<T> operator&( unsigned_integer<T> lhs, const int& rhs ) { return lhs &= rhs; }
		friend unsigned_integer<T> operator&( const int& lhs, unsigned_integer<T> rhs ) { return rhs &= lhs; }
		friend unsigned_integer<T> operator|( unsigned_integer<T> lhs, const int& rhs ) { return lhs |= rhs; }
		friend unsigned_integer<T> operator|( const int& lhs, unsigned_integer<T> rhs ) { return rhs |= lhs; };
		friend bool                operator<=( const unsigned_integer<T>& x, const unsigned int& y ) { return !static_cast<bool>( x > y ); }
		friend bool                operator>=( const unsigned_integer<T>& x, const unsigned int& y ) { return !static_cast<bool>( x < y ); }
		friend bool                operator>( const unsigned int& x, const unsigned_integer<T>& y ) { return y < x; }
		friend bool                operator<( const unsigned int& x, const unsigned_integer<T>& y ) { return y > x; }
		friend bool                operator<=( const unsigned int& x, const unsigned_integer<T>& y ) { return !static_cast<bool>( y < x ); }
		friend bool                operator>=( const unsigned int& x, const unsigned_integer<T>& y ) { return !static_cast<bool>( y > x ); }
		friend bool                operator==( const unsigned int& y, const unsigned_integer<T>& x ) { return x == y; }
		friend bool                operator!=( const unsigned int& y, const unsigned_integer<T>& x ) { return !static_cast<bool>( x == y ); }
		friend bool                operator!=( const unsigned_integer<T>& y, const unsigned int& x ) { return !static_cast<bool>( y == x ); }
		friend unsigned_integer<T> operator*( unsigned_integer<T> lhs, const unsigned int& rhs ) { return lhs *= rhs; }
		friend unsigned_integer<T> operator*( const unsigned int& lhs, unsigned_integer<T> rhs ) { return rhs *= lhs; }
		friend unsigned_integer<T> operator+( unsigned_integer<T> lhs, const unsigned int& rhs ) { return lhs += rhs; }
		friend unsigned_integer<T> operator+( const unsigned int& lhs, unsigned_integer<T> rhs ) { return rhs += lhs; }
		friend unsigned_integer<T> operator-( unsigned_integer<T> lhs, const unsigned int& rhs ) { return lhs -= rhs; }
		friend unsigned_integer<T> operator-( const unsigned int& lhs, const unsigned_integer<T>& rhs ) { return unsigned_integer<T>( lhs ) -= rhs; }
		friend unsigned_integer<T> operator/( unsigned_integer<T> lhs, const unsigned int& rhs ) { return lhs /= rhs; }
		friend unsigned_integer<T> operator/( const unsigned int& lhs, const unsigned_integer<T>& rhs ) { return unsigned_integer<T>( lhs ) /= rhs; }
		friend unsigned_integer<T> operator%( unsigned_integer<T> lhs, const unsigned int& rhs ) { return lhs %= rhs; }
		friend unsigned_integer<T> operator%( const unsigned int& lhs, const unsigned_integer<T>& rhs ) { return unsigned_integer<T>( lhs ) %= rhs; }
		friend unsigned_integer<T> operator^( unsigned_integer<T> lhs, const unsigned int& rhs ) { return lhs ^= rhs; }
		friend unsigned_integer<T> operator^( const unsigned int& lhs, unsigned_integer<T> rhs ) { return rhs ^= lhs; }
		friend unsigned_integer<T> operator&( unsigned_integer<T> lhs, const unsigned int& rhs ) { return lhs &= rhs; }
		friend unsigned_integer<T> operator&( const unsigned int& lhs, unsigned_integer<T> rhs ) { return rhs &= lhs; }
		friend unsigned_integer<T> operator|( unsigned_integer<T> lhs, const unsigned int& rhs ) { return lhs |= rhs; }
		friend unsigned_integer<T> operator|( const unsigned int& lhs, unsigned_integer<T> rhs ) { return rhs |= lhs; };
		friend bool                operator<=( const unsigned_integer<T>& x, const long& y ) { return !static_cast<bool>( x > y ); }
		friend bool                operator>=( const unsigned_integer<T>& x, const long& y ) { return !static_cast<bool>( x < y ); }
		friend bool                operator>( const long& x, const unsigned_integer<T>& y ) { return y < x; }
		friend bool                operator<( const long& x, const unsigned_integer<T>& y ) { return y > x; }
		friend bool                operator<=( const long& x, const unsigned_integer<T>& y ) { return !static_cast<bool>( y < x ); }
		friend bool                operator>=( const long& x, const unsigned_integer<T>& y ) { return !static_cast<bool>( y > x ); }
		friend bool                operator==( const long& y, const unsigned_integer<T>& x ) { return x == y; }
		friend bool                operator!=( const long& y, const unsigned_integer<T>& x ) { return !static_cast<bool>( x == y ); }
		friend bool                operator!=( const unsigned_integer<T>& y, const long& x ) { return !static_cast<bool>( y == x ); }
		friend unsigned_integer<T> operator*( unsigned_integer<T> lhs, const long& rhs ) { return lhs *= rhs; }
		friend unsigned_integer<T> operator*( const long& lhs, unsigned_integer<T> rhs ) { return rhs *= lhs; }
		friend unsigned_integer<T> operator+( unsigned_integer<T> lhs, const long& rhs ) { return lhs += rhs; }
		friend unsigned_integer<T> operator+( const long& lhs, unsigned_integer<T> rhs ) { return rhs += lhs; }
		friend unsigned_integer<T> operator-( unsigned_integer<T> lhs, const long& rhs ) { return lhs -= rhs; }
		friend unsigned_integer<T> operator-( const long& lhs, const unsigned_integer<T>& rhs ) { return unsigned_integer<T>( lhs ) -= rhs; }
		friend unsigned_integer<T> operator/( unsigned_integer<T> lhs, const long& rhs ) { return lhs /= rhs; }
		friend unsigned_integer<T> operator/( const long& lhs, const unsigned_integer<T>& rhs ) { return unsigned_integer<T>( lhs ) /= rhs; }
		friend unsigned_integer<T> operator%( unsigned_integer<T> lhs, const long& rhs ) { return lhs %= rhs; }
		friend unsigned_integer<T> operator%( const long& lhs, const unsigned_integer<T>& rhs ) { return unsigned_integer<T>( lhs ) %= rhs; }
		friend unsigned_integer<T> operator^( unsigned_integer<T> lhs, const long& rhs ) { return lhs ^= rhs; }
		friend unsigned_integer<T> operator^( const long& lhs, unsigned_integer<T> rhs ) { return rhs ^= lhs; }
		friend unsigned_integer<T> operator&( unsigned_integer<T> lhs, const long& rhs ) { return lhs &= rhs; }
		friend unsigned_integer<T> operator&( const long& lhs, unsigned_integer<T> rhs ) { return rhs &= lhs; }
		friend unsigned_integer<T> operator|( unsigned_integer<T> lhs, const long& rhs ) { return lhs |= rhs; }
		friend unsigned_integer<T> operator|( const long& lhs, unsigned_integer<T> rhs ) { return rhs |= lhs; };
		friend bool                operator<=( const unsigned_integer<T>& x, const unsigned long& y ) { return !static_cast<bool>( x > y ); }
		friend bool                operator>=( const unsigned_integer<T>& x, const unsigned long& y ) { return !static_cast<bool>( x < y ); }
		friend bool                operator>( const unsigned long& x, const unsigned_integer<T>& y ) { return y < x; }
		friend bool                operator<( const unsigned long& x, const unsigned_integer<T>& y ) { return y > x; }
		friend bool                operator<=( const unsigned long& x, const unsigned_integer<T>& y ) { return !static_cast<bool>( y < x ); }
		friend bool                operator>=( const unsigned long& x, const unsigned_integer<T>& y ) { return !static_cast<bool>( y > x ); }
		friend bool                operator==( const unsigned long& y, const unsigned_integer<T>& x ) { return x == y; }
		friend bool                operator!=( const unsigned long& y, const unsigned_integer<T>& x ) { return !static_cast<bool>( x == y ); }
		friend bool                operator!=( const unsigned_integer<T>& y, const unsigned long& x ) { return !static_cast<bool>( y == x ); }
		friend unsigned_integer<T> operator*( unsigned_integer<T> lhs, const unsigned long& rhs ) { return lhs *= rhs; }
		friend unsigned_integer<T> operator*( const unsigned long& lhs, unsigned_integer<T> rhs ) { return rhs *= lhs; }
		friend unsigned_integer<T> operator+( unsigned_integer<T> lhs, const unsigned long& rhs ) { return lhs += rhs; }
		friend unsigned_integer<T> operator+( const unsigned long& lhs, unsigned_integer<T> rhs ) { return rhs += lhs; }
		friend unsigned_integer<T> operator-( unsigned_integer<T> lhs, const unsigned long& rhs ) { return lhs -= rhs; }
		friend unsigned_integer<T> operator-( const unsigned long& lhs, const unsigned_integer<T>& rhs ) { return unsigned_integer<T>( lhs ) -= rhs; }
		friend unsigned_integer<T> operator/( unsigned_integer<T> lhs, const unsigned long& rhs ) { return lhs /= rhs; }
		friend unsigned_integer<T> operator/( const unsigned long& lhs, const unsigned_integer<T>& rhs ) { return unsigned_integer<T>( lhs ) /= rhs; }
		friend unsigned_integer<T> operator%( unsigned_integer<T> lhs, const unsigned long& rhs ) { return lhs %= rhs; }
		friend unsigned_integer<T> operator%( const unsigned long& lhs, const unsigned_integer<T>& rhs ) { return unsigned_integer<T>( lhs ) %= rhs; }
		friend unsigned_integer<T> operator^( unsigned_integer<T> lhs, const unsigned long& rhs ) { return lhs ^= rhs; }
		friend unsigned_integer<T> operator^( const unsigned long& lhs, unsigned_integer<T> rhs ) { return rhs ^= lhs; }
		friend unsigned_integer<T> operator&( unsigned_integer<T> lhs, const unsigned long& rhs ) { return lhs &= rhs; }
		friend unsigned_integer<T> operator&( const unsigned long& lhs, unsigned_integer<T> rhs ) { return rhs &= lhs; }
		friend unsigned_integer<T> operator|( unsigned_integer<T> lhs, const unsigned long& rhs ) { return lhs |= rhs; }
		friend unsigned_integer<T> operator|( const unsigned long& lhs, unsigned_integer<T> rhs ) { return rhs |= lhs; };
		friend bool                operator<=( const unsigned_integer<T>& x, const long long& y ) { return !static_cast<bool>( x > y ); }
		friend bool                operator>=( const unsigned_integer<T>& x, const long long& y ) { return !static_cast<bool>( x < y ); }
		friend bool                operator>( const long long& x, const unsigned_integer<T>& y ) { return y < x; }
		friend bool                operator<( const long long& x, const unsigned_integer<T>& y ) { return y > x; }
		friend bool                operator<=( const long long& x, const unsigned_integer<T>& y ) { return !static_cast<bool>( y < x ); }
		friend bool                operator>=( const long long& x, const unsigned_integer<T>& y ) { return !static_cast<bool>( y > x ); }
		friend bool                operator==( const long long& y, const unsigned_integer<T>& x ) { return x == y; }
		friend bool                operator!=( const long long& y, const unsigned_integer<T>& x ) { return !static_cast<bool>( x == y ); }
		friend bool                operator!=( const unsigned_integer<T>& y, const long long& x ) { return !static_cast<bool>( y == x ); }
		friend unsigned_integer<T> operator*( unsigned_integer<T> lhs, const long long& rhs ) { return lhs *= rhs; }
		friend unsigned_integer<T> operator*( const long long& lhs, unsigned_integer<T> rhs ) { return rhs *= lhs; }
		friend unsigned_integer<T> operator+( unsigned_integer<T> lhs, const long long& rhs ) { return lhs += rhs; }
		friend unsigned_integer<T> operator+( const long long& lhs, unsigned_integer<T> rhs ) { return rhs += lhs; }
		friend unsigned_integer<T> operator-( unsigned_integer<T> lhs, const long long& rhs ) { return lhs -= rhs; }
		friend unsigned_integer<T> operator-( const long long& lhs, const unsigned_integer<T>& rhs ) { return unsigned_integer<T>( lhs ) -= rhs; }
		friend unsigned_integer<T> operator/( unsigned_integer<T> lhs, const long long& rhs ) { return lhs /= rhs; }
		friend unsigned_integer<T> operator/( const long long& lhs, const unsigned_integer<T>& rhs ) { return unsigned_integer<T>( lhs ) /= rhs; }
		friend unsigned_integer<T> operator%( unsigned_integer<T> lhs, const long long& rhs ) { return lhs %= rhs; }
		friend unsigned_integer<T> operator%( const long long& lhs, const unsigned_integer<T>& rhs ) { return unsigned_integer<T>( lhs ) %= rhs; }
		friend unsigned_integer<T> operator^( unsigned_integer<T> lhs, const long long& rhs ) { return lhs ^= rhs; }
		friend unsigned_integer<T> operator^( const long long& lhs, unsigned_integer<T> rhs ) { return rhs ^= lhs; }
		friend unsigned_integer<T> operator&( unsigned_integer<T> lhs, const long long& rhs ) { return lhs &= rhs; }
		friend unsigned_integer<T> operator&( const long long& lhs, unsigned_integer<T> rhs ) { return rhs &= lhs; }
		friend unsigned_integer<T> operator|( unsigned_integer<T> lhs, const long long& rhs ) { return lhs |= rhs; }
		friend unsigned_integer<T> operator|( const long long& lhs, unsigned_integer<T> rhs ) { return rhs |= lhs; };
		friend bool                operator<=( const unsigned_integer<T>& x, const unsigned long long& y ) { return !static_cast<bool>( x > y ); }
		friend bool                operator>=( const unsigned_integer<T>& x, const unsigned long long& y ) { return !static_cast<bool>( x < y ); }
		friend bool                operator>( const unsigned long long& x, const unsigned_integer<T>& y ) { return y < x; }
		friend bool                operator<( const unsigned long long& x, const unsigned_integer<T>& y ) { return y > x; }
		friend bool                operator<=( const unsigned long long& x, const unsigned_integer<T>& y ) { return !static_cast<bool>( y < x ); }
		friend bool                operator>=( const unsigned long long& x, const unsigned_integer<T>& y ) { return !static_cast<bool>( y > x ); }
		friend bool                operator==( const unsigned long long& y, const unsigned_integer<T>& x ) { return x == y; }
		friend bool                operator!=( const unsigned long long& y, const unsigned_integer<T>& x ) { return !static_cast<bool>( x == y ); }
		friend bool                operator!=( const unsigned_integer<T>& y, const unsigned long long& x ) { return !static_cast<bool>( y == x ); }
		friend unsigned_integer<T> operator*( unsigned_integer<T> lhs, const unsigned long long& rhs ) { return lhs *= rhs; }
		friend unsigned_integer<T> operator*( const unsigned long long& lhs, unsigned_integer<T> rhs ) { return rhs *= lhs; }
		friend unsigned_integer<T> operator+( unsigned_integer<T> lhs, const unsigned long long& rhs ) { return lhs += rhs; }
		friend unsigned_integer<T> operator+( const unsigned long long& lhs, unsigned_integer<T> rhs ) { return rhs += lhs; }
		friend unsigned_integer<T> operator-( unsigned_integer<T> lhs, const unsigned long long& rhs ) { return lhs -= rhs; }
		friend unsigned_integer<T> operator-( const unsigned long long& lhs, const unsigned_integer<T>& rhs ) { return unsigned_integer<T>( lhs ) -= rhs; }
		friend unsigned_integer<T> operator/( unsigned_integer<T> lhs, const unsigned long long& rhs ) { return lhs /= rhs; }
		friend unsigned_integer<T> operator/( const unsigned long long& lhs, const unsigned_integer<T>& rhs ) { return unsigned_integer<T>( lhs ) /= rhs; }
		friend unsigned_integer<T> operator%( unsigned_integer<T> lhs, const unsigned long long& rhs ) { return lhs %= rhs; }
		friend unsigned_integer<T> operator%( const unsigned long long& lhs, const unsigned_integer<T>& rhs ) { return unsigned_integer<T>( lhs ) %= rhs; }
		friend unsigned_integer<T> operator^( unsigned_integer<T> lhs, const unsigned long long& rhs ) { return lhs ^= rhs; }
		friend unsigned_integer<T> operator^( const unsigned long long& lhs, unsigned_integer<T> rhs ) { return rhs ^= lhs; }
		friend unsigned_integer<T> operator&( unsigned_integer<T> lhs, const unsigned long long& rhs ) { return lhs &= rhs; }
		friend unsigned_integer<T> operator&( const unsigned long long& lhs, unsigned_integer<T> rhs ) { return rhs &= lhs; }
		friend unsigned_integer<T> operator|( unsigned_integer<T> lhs, const unsigned long long& rhs ) { return lhs |= rhs; }
		friend unsigned_integer<T> operator|( const unsigned long long& lhs, unsigned_integer<T> rhs ) { return rhs |= lhs; };
		friend bool                operator>( const unsigned_integer<T>& x, const unsigned_integer<T>& y ) { return y < x; }
		friend bool                operator<=( const unsigned_integer<T>& x, const unsigned_integer<T>& y ) { return !static_cast<bool>( y < x ); }
		friend bool                operator>=( const unsigned_integer<T>& x, const unsigned_integer<T>& y ) { return !static_cast<bool>( x < y ); }
		friend bool                operator!=( const unsigned_integer<T>& x, const unsigned_integer<T>& y ) { return !static_cast<bool>( x == y ); }
		friend unsigned_integer<T> operator*( unsigned_integer<T> lhs, const unsigned_integer<T>& rhs ) { return lhs *= rhs; }
		friend unsigned_integer<T> operator+( unsigned_integer<T> lhs, const unsigned_integer<T>& rhs ) { return lhs += rhs; }
		friend unsigned_integer<T> operator-( unsigned_integer<T> lhs, const unsigned_integer<T>& rhs ) { return lhs -= rhs; }
		friend unsigned_integer<T> operator/( unsigned_integer<T> lhs, const unsigned_integer<T>& rhs ) { return lhs /= rhs; }
		friend unsigned_integer<T> operator%( unsigned_integer<T> lhs, const unsigned_integer<T>& rhs ) { return lhs %= rhs; }
		friend unsigned_integer<T> operator^( unsigned_integer<T> lhs, const unsigned_integer<T>& rhs ) { return lhs ^= rhs; }
		friend unsigned_integer<T> operator&( unsigned_integer<T> lhs, const unsigned_integer<T>& rhs ) { return lhs &= rhs; }
		friend unsigned_integer<T> operator|( unsigned_integer<T> lhs, const unsigned_integer<T>& rhs ) { return lhs |= rhs; };
		friend unsigned_integer<T> operator++( unsigned_integer<T>& x, int )
		{
			unsigned_integer<T> nrv( x );
			++x;
			return nrv;
		};
		friend unsigned_integer<T> operator--( unsigned_integer<T>& x, int )
		{
			unsigned_integer<T> nrv( x );
			--x;
			return nrv;
		};
>>>>>>> a433a7c5

        friend std::ostream& operator<<(std::ostream& os, const stk::unsigned_integer<T>& ui)
        {
            os << ui.get_value();
            return os;
        }

    private:
        unsigned_integer<T> operator-() const
        {
            return unsigned_integer<T>( invalid );
        }
        T m_value;
    };
} // namespace stk

namespace std {
    template <typename T>
    stk::unsigned_integer<T> sqrt( const stk::unsigned_integer<T>& v )
    {
        T vd = (T)v;
        vd = std::sqrt( vd );
        return stk::unsigned_integer<T>( vd );
    }
    template <typename T>
    stk::unsigned_integer<T> cos( const stk::unsigned_integer<T>& v )
    {
        T vd = (T)v;
        vd = std::cos( vd );
        return stk::unsigned_integer<T>( vd );
    }
    template <typename T>
    stk::unsigned_integer<T> sin( const stk::unsigned_integer<T>& v )
    {
        T vd = (T)v;
        vd = std::sin( vd );
        return stk::unsigned_integer<T>( vd );
    }
    template <typename T>
    stk::unsigned_integer<T> tan( const stk::unsigned_integer<T>& v )
    {
        T vd = (T)v;
        vd = std::tan( vd );
        return stk::unsigned_integer<T>( vd );
    }
    template <typename T>
    stk::unsigned_integer<T> atan( const stk::unsigned_integer<T>& v )
    {
        T vd = (T)v;
        vd = std::atan( vd );
        return stk::unsigned_integer<T>( vd );
    }
    template <typename T>
    stk::unsigned_integer<T> acos( const stk::unsigned_integer<T>& v )
    {
        T vd = (T)v;
        vd = std::acos( vd );
        return stk::unsigned_integer<T>( vd );
    }
    template <typename T>
    stk::unsigned_integer<T> asin( const stk::unsigned_integer<T>& v )
    {
        T vd = (T)v;
        vd = std::asin( vd );
        return stk::unsigned_integer<T>( vd );
    }
    template <typename T>
    stk::unsigned_integer<T> exp( const stk::unsigned_integer<T>& v )
    {
        T vd = (T)v;
        vd = std::exp( vd );
        return stk::unsigned_integer<T>( vd );
    }
    template <typename T>
    stk::unsigned_integer<T> log10( const stk::unsigned_integer<T>& v )
    {
        T vd = (T)v;
        vd = std::log10( vd );
        return stk::unsigned_integer<T>( vd );
    }
    template <typename T>
    stk::unsigned_integer<T> log( const stk::unsigned_integer<T>& v )
    {
        T vd = (T)v;
        vd = std::log( vd );
        return stk::unsigned_integer<T>( vd );
    }
    template <typename T>
    stk::unsigned_integer<T> ceil( const stk::unsigned_integer<T>& v )
    {
        T vd = (T)v;
        vd = std::ceil( vd );
        return stk::unsigned_integer<T>( vd );
    }
    template <typename T>
    stk::unsigned_integer<T> floor( const stk::unsigned_integer<T>& v )
    {
        T vd = (T)v;
        vd = std::floor( vd );
        return stk::unsigned_integer<T>( vd );
    }
    template <typename T>
    class numeric_limits<stk::unsigned_integer<T>> : public numeric_limits<T>
    {
    public:
        static stk::unsigned_integer<T>( min )()
        {
            return stk::unsigned_integer<T>( ( std::numeric_limits<T>::min )() );
        }
        static stk::unsigned_integer<T>( max )()
        {
            return stk::unsigned_integer<T>( ( std::numeric_limits<T>::max )() - 1 );
        }
    };
} // namespace std<|MERGE_RESOLUTION|>--- conflicted
+++ resolved
@@ -6,7 +6,6 @@
 #include <ostream>
 
 namespace stk {
-<<<<<<< HEAD
     namespace detail {
 
         template <typename T>
@@ -137,15 +136,21 @@
         static constexpr T invalid = static_cast<T>( -1 );
 
         unsigned_integer()
-            : m_value( invalid )
+            : m_value{invalid}
         {}
 
-        template <typename U>
-        unsigned_integer( const unsigned_integer<U>& n )
-            : m_value( n.is_valid() ? boost::numeric_cast<T>( n.m_value ) : invalid )
+        unsigned_integer( const unsigned_integer<T>& n ) = default;
+
+        template <typename U, typename std::enable_if<!std::is_same<T,U>::value, int>::type = 0>
+        unsigned_integer(const unsigned_integer<U>& n)
+            : m_value(n.is_valid() ? boost::numeric_cast<T>(n.m_value) : invalid)
         {}
-
-        template <typename U, typename std::enable_if<std::is_unsigned<U>::value, int>::type = 0>
+        
+        constexpr unsigned_integer( T n )
+            : m_value{ n }
+        {}
+
+        template <typename U, typename std::enable_if<!std::is_same<T,U>::value && std::is_unsigned<U>::value, int>::type = 0>
         unsigned_integer( const U& n )
             : m_value( boost::numeric_cast<T>( n ) )
         {}
@@ -178,190 +183,12 @@
             m_value = n.m_value;
             return *this;
         }
-=======
-	namespace detail {
-
-		template <typename T>
-		struct identity
-		{
-			using type = T;
-		};
-
-		template <typename T, typename Enable = void>
-		struct make_unsigned
-			: identity<T>
-		{};
-
-		template <typename T>
-		struct make_unsigned<T, typename std::enable_if<std::is_integral<T>::value>::type>
-			: std::make_unsigned<T>
-		{};
-
-		//! A policy selector to choose how to convert numeric types for comparison.
-		template <typename T, typename U, typename EnableIf = void>
-		struct safe_compare_cast_policy_selector
-		{};
-
-		//! A policy to convert using the implicit conversion rules specified by ansi.
-		//! This happens when the types are the same, or both are signed, or both are unsigned, or either is floating point.
-		struct use_ansi_conversion
-		{};
-
-		template <typename T, typename U>
-		struct safe_compare_cast_policy_selector
-		<
-			T,
-			U,
-			typename std::enable_if
-			<
-			   std::is_same<typename std::decay<T>::type, typename std::decay<U>::type>::value 
-			|| std::numeric_limits<T>::is_signed == std::numeric_limits<U>::is_signed 
-			|| std::is_floating_point<T>::value || std::is_floating_point<U>::value
-			>::type
-		>
-		{
-			typedef use_ansi_conversion type;
-		};
-
-		//! A policy to convert to an unsigned type whose width is the same as T.
-		//! This happens when one type is signed and the other is not and both are integral types, and size of U is less than size of T.
-		struct convert_to_unsigned_T
-		{};
-
-		template <typename T, typename U>
-		struct safe_compare_cast_policy_selector
-		<
-			T,
-			U,
-			typename std::enable_if
-			<
-			   std::numeric_limits<T>::is_signed != std::numeric_limits<U>::is_signed 
-			&& std::is_integral<T>::value 
-			&& std::is_integral<U>::value 
-			&& sizeof( U ) < sizeof( T )
-			>::type
-		>
-		{
-			typedef convert_to_unsigned_T type;
-		};
-
-		//! A policy to convert to an unsigned type whose width is the same as U.
-		//! This happens when one type is signed and the other is not and both are integral types, and size of U is >= size of T.
-		struct convert_to_unsigned_U 
-		{};
-
-		template <typename T, typename U>
-		struct safe_compare_cast_policy_selector<
-			T,
-			U,
-			typename std::enable_if
-			<
-			   std::numeric_limits<T>::is_signed != std::numeric_limits<U>::is_signed
-			&& std::is_integral<U>::value
-			&& std::is_integral<T>::value
-			&& sizeof( U ) >= sizeof( T )
-			>::type
-		>
-		{
-			typedef convert_to_unsigned_U type;
-		};
-
-		//! Same type or both signed or one is a floating point (let default casting deal with it) - return arg by ref
-		template <typename T, typename U, typename Arg>
-		inline Arg safe_compare_cast_impl( const Arg& u, use_ansi_conversion )
-		{
-			return u;
-		}
-
-		//! Not the same type, T is wider and is not signed, the other is.
-		//! Safe to convert to T.
-		template <typename T, typename U, typename Arg>
-		inline typename make_unsigned<T>::type safe_compare_cast_impl( const Arg& u, convert_to_unsigned_T )
-		{
-			return static_cast<typename make_unsigned<T>::type>( u );
-		}
-
-		//! Not the same type, U is wider and is not signed, the other is.
-		//! Safe to convert to U.
-		template <typename T, typename U, typename Arg>
-		inline typename make_unsigned<U>::type safe_compare_cast_impl( const Arg& u, convert_to_unsigned_U )
-		{
-			return static_cast<typename make_unsigned<U>::type>( u );
-		}
-
-		template <typename T, typename U, typename Arg>
-		auto safe_compare_cast( Arg a ) -> decltype( safe_compare_cast_impl<T, U>( a, typename safe_compare_cast_policy_selector<T, U>::type() ) )
-		{
-			return safe_compare_cast_impl<T, U>( a, typename safe_compare_cast_policy_selector<T, U>::type() );
-		}
-	} // namespace detail
-
-	//! A class to represent a range of numbers between 0 and numeric_limits<T>::max() - 1.
-	//! The value for max T is reserved to mark an invalid unsigned value (-1).
-	template <typename T>
-	class unsigned_integer
-	{
-		template <typename U>
-		friend class unsigned_integer;
-		static_assert( boost::is_unsigned<T>::value, "unsigned_integer<T> type T must be unsigned." );
-
-	public:
-		static constexpr T invalid = static_cast<T>( -1 );
-
-		unsigned_integer()
-			: m_value( invalid )
-		{}
-
-		template <typename U>
-		unsigned_integer( const unsigned_integer<U>& n )
-			: m_value( n.is_valid() ? boost::numeric_cast<T>( n.m_value ) : invalid )
-		{}
-
-		template <typename U, typename std::enable_if<std::is_unsigned<U>::value, int>::type = 0>
-		unsigned_integer( const U& n )
-			: m_value( boost::numeric_cast<T>( n ) )
-		{}
-
-		template <typename U, typename std::enable_if<std::is_signed<U>::value, int>::type = 0>
-		unsigned_integer( const U& n )
-			: m_value( n >= 0 ? boost::numeric_cast<T>( n ) : invalid )
-		{}
-
-		~unsigned_integer() = default;
-
-		bool is_valid() const
-		{
-			return m_value != invalid;
-		}
-
-		bool is_invalid() const
-		{
-			return m_value == invalid;
-		}
-        
-		unsigned_integer& operator=( T n )
-		{
-			m_value = n;
-			return *this;
-		}
-    
-        unsigned_integer& operator=( const unsigned_integer<T>& n )
-		{
-			m_value = n.m_value;
-			return *this;
-		}
->>>>>>> a433a7c5
 
         template <typename U, typename std::enable_if<std::is_arithmetic<U>::value && std::is_unsigned<U>::value && !std::is_same<U,T>::value, int>::type = 0>
         unsigned_integer& operator=(U n)
         {
-<<<<<<< HEAD
             m_value = boost::numeric_cast<T>( n );
             return *this;
-=======
-			m_value = boost::numeric_cast<T>( n );
-			return *this;
->>>>>>> a433a7c5
         }
 
         template <typename U, typename std::enable_if<!std::is_same<T,U>::value, int>::type = 0>
@@ -370,16 +197,11 @@
             m_value = (n.is_valid() ? boost::numeric_cast<T>(n.m_value) : invalid);
             return *this;
         }
-<<<<<<< HEAD
-
-=======
-        
->>>>>>> a433a7c5
+
         template <typename U, typename std::enable_if<std::is_arithmetic<U>::value && std::is_signed<U>::value, int>::type = 0>
         unsigned_integer& operator=(U n)
         {
             m_value = n >= 0 ? boost::numeric_cast<T>(n) : invalid;
-<<<<<<< HEAD
             return *this;
         }
 
@@ -387,15 +209,6 @@
         {
             GEOMETRIX_ASSERT(is_valid());
             return m_value < rhs;
-=======
-			return *this;
-        }
-        
-        bool operator < ( T rhs ) const
-        {
-            GEOMETRIX_ASSERT(is_valid());
-			return m_value < rhs;
->>>>>>> a433a7c5
         }
 
         template <typename U, typename std::enable_if<!std::is_same<T,U>::value && std::is_arithmetic<U>::value && std::is_unsigned<U>::value, int>::type = 0>
@@ -417,19 +230,11 @@
             GEOMETRIX_ASSERT(is_valid() && rhs.is_valid());
             return m_value < rhs.m_value;
         }
-<<<<<<< HEAD
 
         bool operator > ( T rhs ) const
         {
             GEOMETRIX_ASSERT(is_valid());
             return m_value > rhs;
-=======
-        
-        bool operator > ( T rhs ) const
-        {
-            GEOMETRIX_ASSERT(is_valid());
-			return m_value > rhs;
->>>>>>> a433a7c5
         }
 
         template <typename U, typename std::enable_if<!std::is_same<T,U>::value && std::is_arithmetic<U>::value && std::is_unsigned<U>::value, int>::type = 0>
@@ -451,19 +256,11 @@
             GEOMETRIX_ASSERT(rhs.is_valid());
             return m_value > rhs.m_value;
         }
-<<<<<<< HEAD
 
         bool operator == ( T rhs ) const
         {
             GEOMETRIX_ASSERT(is_valid() || rhs == invalid);
             return m_value == rhs;
-=======
-        
-        bool operator == ( T rhs ) const
-        {
-            GEOMETRIX_ASSERT(is_valid() || rhs == invalid);
-			return m_value == rhs;
->>>>>>> a433a7c5
         }
 
         template <typename U, typename std::enable_if<!std::is_same<T,U>::value && std::is_arithmetic<U>::value && std::is_unsigned<U>::value, int>::type = 0>
@@ -489,11 +286,7 @@
             GEOMETRIX_ASSERT(is_valid());
             return static_cast<bool>(m_value != 0) == rhs;
         }
-<<<<<<< HEAD
-
-=======
-        
->>>>>>> a433a7c5
+
         template <typename U>
         bool operator != ( const U& rhs ) const
         {
@@ -501,11 +294,7 @@
         }
 
         bool operator != ( bool rhs ) const
-<<<<<<< HEAD
-        {
-=======
-        {   
->>>>>>> a433a7c5
+        {
             GEOMETRIX_ASSERT(is_valid());
             return static_cast<bool>(m_value != 0) != rhs;
         }
@@ -513,7 +302,6 @@
         bool operator !() const
         {
             GEOMETRIX_ASSERT(is_valid());
-<<<<<<< HEAD
             return m_value == 0;
         }
 
@@ -1053,547 +841,6 @@
             --x;
             return nrv;
         };
-=======
-            return m_value == 0; 
-        }
-
-		unsigned_integer<T>& operator++()
-		{
-
-			if( is_valid() )
-				++m_value;
-			return *this;
-		}
-
-		unsigned_integer<T>& operator--()
-		{
-
-			if( is_valid() )
-				--m_value;
-			return *this;
-		}
-
-		unsigned_integer<T>& operator+=( const unsigned_integer<T>& v )
-		{
-			return *this += v.m_value;
-		}
-
-		template <typename U>
-		unsigned_integer<T>& operator+=( U v )
-		{
-			if( is_valid() )
-			{
-				T diff = ( std::numeric_limits<T>::max )() - m_value;
-				if( ( v >= 0 && detail::safe_compare_cast<T, U>( v ) < detail::safe_compare_cast<T, U>( diff ) ) || ( v < 0 && detail::safe_compare_cast<T, U>( m_value ) >= detail::safe_compare_cast<T, U>( v ) ) )
-					m_value += v;
-				else
-					m_value = invalid;
-			}
-			return *this;
-		}
-
-		unsigned_integer<T>& operator-=( const unsigned_integer<T>& v )
-		{
-			return *this -= v.m_value;
-		}
-
-		template <typename U>
-		unsigned_integer<T>& operator-=( U v )
-		{
-			if( is_valid() )
-			{
-				T diff = ( std::numeric_limits<T>::max )() - m_value;
-				if( ( v >= 0 && detail::safe_compare_cast<T, U>( m_value ) >= detail::safe_compare_cast<T, U>( v ) ) || ( v < 0 && detail::safe_compare_cast<T, U>( -v ) <= detail::safe_compare_cast<T, U>( diff ) ) )
-					m_value -= v;
-				else
-					m_value = invalid;
-			}
-			return *this;
-		}
-
-		unsigned_integer<T>& operator*=( const unsigned_integer<T>& v )
-		{
-			return *this *= v.m_value;
-		}
-
-		template <typename U>
-		unsigned_integer<T>& operator*=( U v )
-		{
-			if( is_valid() )
-			{
-				if( v < 0 )
-					m_value = invalid;
-				else if( v == 0 )
-					m_value = 0;
-				else if( detail::safe_compare_cast<T, U>( v ) < detail::safe_compare_cast<T, U>( ( std::numeric_limits<T>::max )() / v ) )
-					m_value *= v;
-				else
-					m_value = invalid;
-			}
-			return ( *this );
-		}
-
-		unsigned_integer<T>& operator/=( const unsigned_integer<T>& v )
-		{
-			return *this /= v.m_value;
-		}
-
-		template <typename U>
-		unsigned_integer<T>& operator/=( U v )
-		{
-			if( is_valid() )
-			{
-				if( v <= 0 )
-					m_value = invalid;
-				else
-					m_value /= v;
-			}
-			return ( *this );
-		}
-
-		unsigned_integer<T>& operator%=( const unsigned_integer<T>& v )
-		{
-			return *this %= v.m_value;
-		}
-
-		template <typename U>
-		unsigned_integer<T>& operator%=( U v )
-		{
-			if( is_valid() )
-			{
-				if( v < 0 )
-					m_value = invalid;
-				else
-					m_value %= v;
-			}
-			return ( *this );
-		}
-
-		unsigned_integer<T>& operator^=( const unsigned_integer<T>& v )
-		{
-			return *this ^= v.m_value;
-		}
-
-		template <typename U>
-		unsigned_integer<T>& operator^=( U v )
-		{
-			m_value ^= T( v );
-			return ( *this );
-		}
-
-		unsigned_integer<T>& operator&=( const unsigned_integer<T>& v )
-		{
-			return *this &= v.m_value;
-		}
-
-		template <typename U>
-		unsigned_integer<T>& operator&=( U v )
-		{
-			m_value &= T( v );
-			return ( *this );
-		}
-
-		unsigned_integer<T>& operator|=( const unsigned_integer<T>& v )
-		{
-			return *this |= v.m_value;
-		}
-
-		template <typename U>
-		unsigned_integer<T>& operator|=( U v )
-		{
-			m_value |= T( v );
-			return ( *this );
-		}
-
-		T get_value() const { return m_value; }
-
-		operator T() const
-		{
-			GEOMETRIX_ASSERT( is_valid() );
-			return m_value;
-		}
-
-		explicit operator bool() const
-		{
-			GEOMETRIX_ASSERT( is_valid() );
-			return m_value ? true : false;
-		}
-
-		friend bool                operator<=( const unsigned_integer<T>& x, const long double& y ) { return !static_cast<bool>( x > y ); }
-		friend bool                operator>=( const unsigned_integer<T>& x, const long double& y ) { return !static_cast<bool>( x < y ); }
-		friend bool                operator>( const long double& x, const unsigned_integer<T>& y ) { return y < x; }
-		friend bool                operator<( const long double& x, const unsigned_integer<T>& y ) { return y > x; }
-		friend bool                operator<=( const long double& x, const unsigned_integer<T>& y ) { return !static_cast<bool>( y < x ); }
-		friend bool                operator>=( const long double& x, const unsigned_integer<T>& y ) { return !static_cast<bool>( y > x ); }
-		friend bool                operator==( const long double& y, const unsigned_integer<T>& x ) { return x == y; }
-		friend bool                operator!=( const long double& y, const unsigned_integer<T>& x ) { return !static_cast<bool>( x == y ); }
-		friend bool                operator!=( const unsigned_integer<T>& y, const long double& x ) { return !static_cast<bool>( y == x ); }
-		friend unsigned_integer<T> operator*( unsigned_integer<T> lhs, const long double& rhs ) { return lhs *= rhs; }
-		friend unsigned_integer<T> operator*( const long double& lhs, unsigned_integer<T> rhs ) { return rhs *= lhs; }
-		friend unsigned_integer<T> operator+( unsigned_integer<T> lhs, const long double& rhs ) { return lhs += rhs; }
-		friend unsigned_integer<T> operator+( const long double& lhs, unsigned_integer<T> rhs ) { return rhs += lhs; }
-		friend unsigned_integer<T> operator-( unsigned_integer<T> lhs, const long double& rhs ) { return lhs -= rhs; }
-		friend unsigned_integer<T> operator-( const long double& lhs, const unsigned_integer<T>& rhs ) { return unsigned_integer<T>( lhs ) -= rhs; }
-		friend unsigned_integer<T> operator/( unsigned_integer<T> lhs, const long double& rhs ) { return lhs /= rhs; }
-		friend unsigned_integer<T> operator/( const long double& lhs, const unsigned_integer<T>& rhs ) { return unsigned_integer<T>( lhs ) /= rhs; }
-		friend unsigned_integer<T> operator%( unsigned_integer<T> lhs, const long double& rhs ) { return lhs %= rhs; }
-		friend unsigned_integer<T> operator%( const long double& lhs, const unsigned_integer<T>& rhs ) { return unsigned_integer<T>( lhs ) %= rhs; }
-		friend unsigned_integer<T> operator^( unsigned_integer<T> lhs, const long double& rhs ) { return lhs ^= rhs; }
-		friend unsigned_integer<T> operator^( const long double& lhs, unsigned_integer<T> rhs ) { return rhs ^= lhs; }
-		friend unsigned_integer<T> operator&( unsigned_integer<T> lhs, const long double& rhs ) { return lhs &= rhs; }
-		friend unsigned_integer<T> operator&( const long double& lhs, unsigned_integer<T> rhs ) { return rhs &= lhs; }
-		friend unsigned_integer<T> operator|( unsigned_integer<T> lhs, const long double& rhs ) { return lhs |= rhs; }
-		friend unsigned_integer<T> operator|( const long double& lhs, unsigned_integer<T> rhs ) { return rhs |= lhs; };
-		friend bool                operator<=( const unsigned_integer<T>& x, const double& y ) { return !static_cast<bool>( x > y ); }
-		friend bool                operator>=( const unsigned_integer<T>& x, const double& y ) { return !static_cast<bool>( x < y ); }
-		friend bool                operator>( const double& x, const unsigned_integer<T>& y ) { return y < x; }
-		friend bool                operator<( const double& x, const unsigned_integer<T>& y ) { return y > x; }
-		friend bool                operator<=( const double& x, const unsigned_integer<T>& y ) { return !static_cast<bool>( y < x ); }
-		friend bool                operator>=( const double& x, const unsigned_integer<T>& y ) { return !static_cast<bool>( y > x ); }
-		friend bool                operator==( const double& y, const unsigned_integer<T>& x ) { return x == y; }
-		friend bool                operator!=( const double& y, const unsigned_integer<T>& x ) { return !static_cast<bool>( x == y ); }
-		friend bool                operator!=( const unsigned_integer<T>& y, const double& x ) { return !static_cast<bool>( y == x ); }
-		friend unsigned_integer<T> operator*( unsigned_integer<T> lhs, const double& rhs ) { return lhs *= rhs; }
-		friend unsigned_integer<T> operator*( const double& lhs, unsigned_integer<T> rhs ) { return rhs *= lhs; }
-		friend unsigned_integer<T> operator+( unsigned_integer<T> lhs, const double& rhs ) { return lhs += rhs; }
-		friend unsigned_integer<T> operator+( const double& lhs, unsigned_integer<T> rhs ) { return rhs += lhs; }
-		friend unsigned_integer<T> operator-( unsigned_integer<T> lhs, const double& rhs ) { return lhs -= rhs; }
-		friend unsigned_integer<T> operator-( const double& lhs, const unsigned_integer<T>& rhs ) { return unsigned_integer<T>( lhs ) -= rhs; }
-		friend unsigned_integer<T> operator/( unsigned_integer<T> lhs, const double& rhs ) { return lhs /= rhs; }
-		friend unsigned_integer<T> operator/( const double& lhs, const unsigned_integer<T>& rhs ) { return unsigned_integer<T>( lhs ) /= rhs; }
-		friend unsigned_integer<T> operator%( unsigned_integer<T> lhs, const double& rhs ) { return lhs %= rhs; }
-		friend unsigned_integer<T> operator%( const double& lhs, const unsigned_integer<T>& rhs ) { return unsigned_integer<T>( lhs ) %= rhs; }
-		friend unsigned_integer<T> operator^( unsigned_integer<T> lhs, const double& rhs ) { return lhs ^= rhs; }
-		friend unsigned_integer<T> operator^( const double& lhs, unsigned_integer<T> rhs ) { return rhs ^= lhs; }
-		friend unsigned_integer<T> operator&( unsigned_integer<T> lhs, const double& rhs ) { return lhs &= rhs; }
-		friend unsigned_integer<T> operator&( const double& lhs, unsigned_integer<T> rhs ) { return rhs &= lhs; }
-		friend unsigned_integer<T> operator|( unsigned_integer<T> lhs, const double& rhs ) { return lhs |= rhs; }
-		friend unsigned_integer<T> operator|( const double& lhs, unsigned_integer<T> rhs ) { return rhs |= lhs; };
-		friend bool                operator<=( const unsigned_integer<T>& x, const float& y ) { return !static_cast<bool>( x > y ); }
-		friend bool                operator>=( const unsigned_integer<T>& x, const float& y ) { return !static_cast<bool>( x < y ); }
-		friend bool                operator>( const float& x, const unsigned_integer<T>& y ) { return y < x; }
-		friend bool                operator<( const float& x, const unsigned_integer<T>& y ) { return y > x; }
-		friend bool                operator<=( const float& x, const unsigned_integer<T>& y ) { return !static_cast<bool>( y < x ); }
-		friend bool                operator>=( const float& x, const unsigned_integer<T>& y ) { return !static_cast<bool>( y > x ); }
-		friend bool                operator==( const float& y, const unsigned_integer<T>& x ) { return x == y; }
-		friend bool                operator!=( const float& y, const unsigned_integer<T>& x ) { return !static_cast<bool>( x == y ); }
-		friend bool                operator!=( const unsigned_integer<T>& y, const float& x ) { return !static_cast<bool>( y == x ); }
-		friend unsigned_integer<T> operator*( unsigned_integer<T> lhs, const float& rhs ) { return lhs *= rhs; }
-		friend unsigned_integer<T> operator*( const float& lhs, unsigned_integer<T> rhs ) { return rhs *= lhs; }
-		friend unsigned_integer<T> operator+( unsigned_integer<T> lhs, const float& rhs ) { return lhs += rhs; }
-		friend unsigned_integer<T> operator+( const float& lhs, unsigned_integer<T> rhs ) { return rhs += lhs; }
-		friend unsigned_integer<T> operator-( unsigned_integer<T> lhs, const float& rhs ) { return lhs -= rhs; }
-		friend unsigned_integer<T> operator-( const float& lhs, const unsigned_integer<T>& rhs ) { return unsigned_integer<T>( lhs ) -= rhs; }
-		friend unsigned_integer<T> operator/( unsigned_integer<T> lhs, const float& rhs ) { return lhs /= rhs; }
-		friend unsigned_integer<T> operator/( const float& lhs, const unsigned_integer<T>& rhs ) { return unsigned_integer<T>( lhs ) /= rhs; }
-		friend unsigned_integer<T> operator%( unsigned_integer<T> lhs, const float& rhs ) { return lhs %= rhs; }
-		friend unsigned_integer<T> operator%( const float& lhs, const unsigned_integer<T>& rhs ) { return unsigned_integer<T>( lhs ) %= rhs; }
-		friend unsigned_integer<T> operator^( unsigned_integer<T> lhs, const float& rhs ) { return lhs ^= rhs; }
-		friend unsigned_integer<T> operator^( const float& lhs, unsigned_integer<T> rhs ) { return rhs ^= lhs; }
-		friend unsigned_integer<T> operator&( unsigned_integer<T> lhs, const float& rhs ) { return lhs &= rhs; }
-		friend unsigned_integer<T> operator&( const float& lhs, unsigned_integer<T> rhs ) { return rhs &= lhs; }
-		friend unsigned_integer<T> operator|( unsigned_integer<T> lhs, const float& rhs ) { return lhs |= rhs; }
-		friend unsigned_integer<T> operator|( const float& lhs, unsigned_integer<T> rhs ) { return rhs |= lhs; };
-		friend bool                operator<=( const unsigned_integer<T>& x, const char& y ) { return !static_cast<bool>( x > y ); }
-		friend bool                operator>=( const unsigned_integer<T>& x, const char& y ) { return !static_cast<bool>( x < y ); }
-		friend bool                operator>( const char& x, const unsigned_integer<T>& y ) { return y < x; }
-		friend bool                operator<( const char& x, const unsigned_integer<T>& y ) { return y > x; }
-		friend bool                operator<=( const char& x, const unsigned_integer<T>& y ) { return !static_cast<bool>( y < x ); }
-		friend bool                operator>=( const char& x, const unsigned_integer<T>& y ) { return !static_cast<bool>( y > x ); }
-		friend bool                operator==( const char& y, const unsigned_integer<T>& x ) { return x == y; }
-		friend bool                operator!=( const char& y, const unsigned_integer<T>& x ) { return !static_cast<bool>( x == y ); }
-		friend bool                operator!=( const unsigned_integer<T>& y, const char& x ) { return !static_cast<bool>( y == x ); }
-		friend unsigned_integer<T> operator*( unsigned_integer<T> lhs, const char& rhs ) { return lhs *= rhs; }
-		friend unsigned_integer<T> operator*( const char& lhs, unsigned_integer<T> rhs ) { return rhs *= lhs; }
-		friend unsigned_integer<T> operator+( unsigned_integer<T> lhs, const char& rhs ) { return lhs += rhs; }
-		friend unsigned_integer<T> operator+( const char& lhs, unsigned_integer<T> rhs ) { return rhs += lhs; }
-		friend unsigned_integer<T> operator-( unsigned_integer<T> lhs, const char& rhs ) { return lhs -= rhs; }
-		friend unsigned_integer<T> operator-( const char& lhs, const unsigned_integer<T>& rhs ) { return unsigned_integer<T>( lhs ) -= rhs; }
-		friend unsigned_integer<T> operator/( unsigned_integer<T> lhs, const char& rhs ) { return lhs /= rhs; }
-		friend unsigned_integer<T> operator/( const char& lhs, const unsigned_integer<T>& rhs ) { return unsigned_integer<T>( lhs ) /= rhs; }
-		friend unsigned_integer<T> operator%( unsigned_integer<T> lhs, const char& rhs ) { return lhs %= rhs; }
-		friend unsigned_integer<T> operator%( const char& lhs, const unsigned_integer<T>& rhs ) { return unsigned_integer<T>( lhs ) %= rhs; }
-		friend unsigned_integer<T> operator^( unsigned_integer<T> lhs, const char& rhs ) { return lhs ^= rhs; }
-		friend unsigned_integer<T> operator^( const char& lhs, unsigned_integer<T> rhs ) { return rhs ^= lhs; }
-		friend unsigned_integer<T> operator&( unsigned_integer<T> lhs, const char& rhs ) { return lhs &= rhs; }
-		friend unsigned_integer<T> operator&( const char& lhs, unsigned_integer<T> rhs ) { return rhs &= lhs; }
-		friend unsigned_integer<T> operator|( unsigned_integer<T> lhs, const char& rhs ) { return lhs |= rhs; }
-		friend unsigned_integer<T> operator|( const char& lhs, unsigned_integer<T> rhs ) { return rhs |= lhs; };
-		friend bool                operator<=( const unsigned_integer<T>& x, const signed char& y ) { return !static_cast<bool>( x > y ); }
-		friend bool                operator>=( const unsigned_integer<T>& x, const signed char& y ) { return !static_cast<bool>( x < y ); }
-		friend bool                operator>( const signed char& x, const unsigned_integer<T>& y ) { return y < x; }
-		friend bool                operator<( const signed char& x, const unsigned_integer<T>& y ) { return y > x; }
-		friend bool                operator<=( const signed char& x, const unsigned_integer<T>& y ) { return !static_cast<bool>( y < x ); }
-		friend bool                operator>=( const signed char& x, const unsigned_integer<T>& y ) { return !static_cast<bool>( y > x ); }
-		friend bool                operator==( const signed char& y, const unsigned_integer<T>& x ) { return x == y; }
-		friend bool                operator!=( const signed char& y, const unsigned_integer<T>& x ) { return !static_cast<bool>( x == y ); }
-		friend bool                operator!=( const unsigned_integer<T>& y, const signed char& x ) { return !static_cast<bool>( y == x ); }
-		friend unsigned_integer<T> operator*( unsigned_integer<T> lhs, const signed char& rhs ) { return lhs *= rhs; }
-		friend unsigned_integer<T> operator*( const signed char& lhs, unsigned_integer<T> rhs ) { return rhs *= lhs; }
-		friend unsigned_integer<T> operator+( unsigned_integer<T> lhs, const signed char& rhs ) { return lhs += rhs; }
-		friend unsigned_integer<T> operator+( const signed char& lhs, unsigned_integer<T> rhs ) { return rhs += lhs; }
-		friend unsigned_integer<T> operator-( unsigned_integer<T> lhs, const signed char& rhs ) { return lhs -= rhs; }
-		friend unsigned_integer<T> operator-( const signed char& lhs, const unsigned_integer<T>& rhs ) { return unsigned_integer<T>( lhs ) -= rhs; }
-		friend unsigned_integer<T> operator/( unsigned_integer<T> lhs, const signed char& rhs ) { return lhs /= rhs; }
-		friend unsigned_integer<T> operator/( const signed char& lhs, const unsigned_integer<T>& rhs ) { return unsigned_integer<T>( lhs ) /= rhs; }
-		friend unsigned_integer<T> operator%( unsigned_integer<T> lhs, const signed char& rhs ) { return lhs %= rhs; }
-		friend unsigned_integer<T> operator%( const signed char& lhs, const unsigned_integer<T>& rhs ) { return unsigned_integer<T>( lhs ) %= rhs; }
-		friend unsigned_integer<T> operator^( unsigned_integer<T> lhs, const signed char& rhs ) { return lhs ^= rhs; }
-		friend unsigned_integer<T> operator^( const signed char& lhs, unsigned_integer<T> rhs ) { return rhs ^= lhs; }
-		friend unsigned_integer<T> operator&( unsigned_integer<T> lhs, const signed char& rhs ) { return lhs &= rhs; }
-		friend unsigned_integer<T> operator&( const signed char& lhs, unsigned_integer<T> rhs ) { return rhs &= lhs; }
-		friend unsigned_integer<T> operator|( unsigned_integer<T> lhs, const signed char& rhs ) { return lhs |= rhs; }
-		friend unsigned_integer<T> operator|( const signed char& lhs, unsigned_integer<T> rhs ) { return rhs |= lhs; };
-		friend bool                operator<=( const unsigned_integer<T>& x, const unsigned char& y ) { return !static_cast<bool>( x > y ); }
-		friend bool                operator>=( const unsigned_integer<T>& x, const unsigned char& y ) { return !static_cast<bool>( x < y ); }
-		friend bool                operator>( const unsigned char& x, const unsigned_integer<T>& y ) { return y < x; }
-		friend bool                operator<( const unsigned char& x, const unsigned_integer<T>& y ) { return y > x; }
-		friend bool                operator<=( const unsigned char& x, const unsigned_integer<T>& y ) { return !static_cast<bool>( y < x ); }
-		friend bool                operator>=( const unsigned char& x, const unsigned_integer<T>& y ) { return !static_cast<bool>( y > x ); }
-		friend bool                operator==( const unsigned char& y, const unsigned_integer<T>& x ) { return x == y; }
-		friend bool                operator!=( const unsigned char& y, const unsigned_integer<T>& x ) { return !static_cast<bool>( x == y ); }
-		friend bool                operator!=( const unsigned_integer<T>& y, const unsigned char& x ) { return !static_cast<bool>( y == x ); }
-		friend unsigned_integer<T> operator*( unsigned_integer<T> lhs, const unsigned char& rhs ) { return lhs *= rhs; }
-		friend unsigned_integer<T> operator*( const unsigned char& lhs, unsigned_integer<T> rhs ) { return rhs *= lhs; }
-		friend unsigned_integer<T> operator+( unsigned_integer<T> lhs, const unsigned char& rhs ) { return lhs += rhs; }
-		friend unsigned_integer<T> operator+( const unsigned char& lhs, unsigned_integer<T> rhs ) { return rhs += lhs; }
-		friend unsigned_integer<T> operator-( unsigned_integer<T> lhs, const unsigned char& rhs ) { return lhs -= rhs; }
-		friend unsigned_integer<T> operator-( const unsigned char& lhs, const unsigned_integer<T>& rhs ) { return unsigned_integer<T>( lhs ) -= rhs; }
-		friend unsigned_integer<T> operator/( unsigned_integer<T> lhs, const unsigned char& rhs ) { return lhs /= rhs; }
-		friend unsigned_integer<T> operator/( const unsigned char& lhs, const unsigned_integer<T>& rhs ) { return unsigned_integer<T>( lhs ) /= rhs; }
-		friend unsigned_integer<T> operator%( unsigned_integer<T> lhs, const unsigned char& rhs ) { return lhs %= rhs; }
-		friend unsigned_integer<T> operator%( const unsigned char& lhs, const unsigned_integer<T>& rhs ) { return unsigned_integer<T>( lhs ) %= rhs; }
-		friend unsigned_integer<T> operator^( unsigned_integer<T> lhs, const unsigned char& rhs ) { return lhs ^= rhs; }
-		friend unsigned_integer<T> operator^( const unsigned char& lhs, unsigned_integer<T> rhs ) { return rhs ^= lhs; }
-		friend unsigned_integer<T> operator&( unsigned_integer<T> lhs, const unsigned char& rhs ) { return lhs &= rhs; }
-		friend unsigned_integer<T> operator&( const unsigned char& lhs, unsigned_integer<T> rhs ) { return rhs &= lhs; }
-		friend unsigned_integer<T> operator|( unsigned_integer<T> lhs, const unsigned char& rhs ) { return lhs |= rhs; }
-		friend unsigned_integer<T> operator|( const unsigned char& lhs, unsigned_integer<T> rhs ) { return rhs |= lhs; };
-		friend bool                operator<=( const unsigned_integer<T>& x, const short& y ) { return !static_cast<bool>( x > y ); }
-		friend bool                operator>=( const unsigned_integer<T>& x, const short& y ) { return !static_cast<bool>( x < y ); }
-		friend bool                operator>( const short& x, const unsigned_integer<T>& y ) { return y < x; }
-		friend bool                operator<( const short& x, const unsigned_integer<T>& y ) { return y > x; }
-		friend bool                operator<=( const short& x, const unsigned_integer<T>& y ) { return !static_cast<bool>( y < x ); }
-		friend bool                operator>=( const short& x, const unsigned_integer<T>& y ) { return !static_cast<bool>( y > x ); }
-		friend bool                operator==( const short& y, const unsigned_integer<T>& x ) { return x == y; }
-		friend bool                operator!=( const short& y, const unsigned_integer<T>& x ) { return !static_cast<bool>( x == y ); }
-		friend bool                operator!=( const unsigned_integer<T>& y, const short& x ) { return !static_cast<bool>( y == x ); }
-		friend unsigned_integer<T> operator*( unsigned_integer<T> lhs, const short& rhs ) { return lhs *= rhs; }
-		friend unsigned_integer<T> operator*( const short& lhs, unsigned_integer<T> rhs ) { return rhs *= lhs; }
-		friend unsigned_integer<T> operator+( unsigned_integer<T> lhs, const short& rhs ) { return lhs += rhs; }
-		friend unsigned_integer<T> operator+( const short& lhs, unsigned_integer<T> rhs ) { return rhs += lhs; }
-		friend unsigned_integer<T> operator-( unsigned_integer<T> lhs, const short& rhs ) { return lhs -= rhs; }
-		friend unsigned_integer<T> operator-( const short& lhs, const unsigned_integer<T>& rhs ) { return unsigned_integer<T>( lhs ) -= rhs; }
-		friend unsigned_integer<T> operator/( unsigned_integer<T> lhs, const short& rhs ) { return lhs /= rhs; }
-		friend unsigned_integer<T> operator/( const short& lhs, const unsigned_integer<T>& rhs ) { return unsigned_integer<T>( lhs ) /= rhs; }
-		friend unsigned_integer<T> operator%( unsigned_integer<T> lhs, const short& rhs ) { return lhs %= rhs; }
-		friend unsigned_integer<T> operator%( const short& lhs, const unsigned_integer<T>& rhs ) { return unsigned_integer<T>( lhs ) %= rhs; }
-		friend unsigned_integer<T> operator^( unsigned_integer<T> lhs, const short& rhs ) { return lhs ^= rhs; }
-		friend unsigned_integer<T> operator^( const short& lhs, unsigned_integer<T> rhs ) { return rhs ^= lhs; }
-		friend unsigned_integer<T> operator&( unsigned_integer<T> lhs, const short& rhs ) { return lhs &= rhs; }
-		friend unsigned_integer<T> operator&( const short& lhs, unsigned_integer<T> rhs ) { return rhs &= lhs; }
-		friend unsigned_integer<T> operator|( unsigned_integer<T> lhs, const short& rhs ) { return lhs |= rhs; }
-		friend unsigned_integer<T> operator|( const short& lhs, unsigned_integer<T> rhs ) { return rhs |= lhs; };
-		friend bool                operator<=( const unsigned_integer<T>& x, const unsigned short& y ) { return !static_cast<bool>( x > y ); }
-		friend bool                operator>=( const unsigned_integer<T>& x, const unsigned short& y ) { return !static_cast<bool>( x < y ); }
-		friend bool                operator>( const unsigned short& x, const unsigned_integer<T>& y ) { return y < x; }
-		friend bool                operator<( const unsigned short& x, const unsigned_integer<T>& y ) { return y > x; }
-		friend bool                operator<=( const unsigned short& x, const unsigned_integer<T>& y ) { return !static_cast<bool>( y < x ); }
-		friend bool                operator>=( const unsigned short& x, const unsigned_integer<T>& y ) { return !static_cast<bool>( y > x ); }
-		friend bool                operator==( const unsigned short& y, const unsigned_integer<T>& x ) { return x == y; }
-		friend bool                operator!=( const unsigned short& y, const unsigned_integer<T>& x ) { return !static_cast<bool>( x == y ); }
-		friend bool                operator!=( const unsigned_integer<T>& y, const unsigned short& x ) { return !static_cast<bool>( y == x ); }
-		friend unsigned_integer<T> operator*( unsigned_integer<T> lhs, const unsigned short& rhs ) { return lhs *= rhs; }
-		friend unsigned_integer<T> operator*( const unsigned short& lhs, unsigned_integer<T> rhs ) { return rhs *= lhs; }
-		friend unsigned_integer<T> operator+( unsigned_integer<T> lhs, const unsigned short& rhs ) { return lhs += rhs; }
-		friend unsigned_integer<T> operator+( const unsigned short& lhs, unsigned_integer<T> rhs ) { return rhs += lhs; }
-		friend unsigned_integer<T> operator-( unsigned_integer<T> lhs, const unsigned short& rhs ) { return lhs -= rhs; }
-		friend unsigned_integer<T> operator-( const unsigned short& lhs, const unsigned_integer<T>& rhs ) { return unsigned_integer<T>( lhs ) -= rhs; }
-		friend unsigned_integer<T> operator/( unsigned_integer<T> lhs, const unsigned short& rhs ) { return lhs /= rhs; }
-		friend unsigned_integer<T> operator/( const unsigned short& lhs, const unsigned_integer<T>& rhs ) { return unsigned_integer<T>( lhs ) /= rhs; }
-		friend unsigned_integer<T> operator%( unsigned_integer<T> lhs, const unsigned short& rhs ) { return lhs %= rhs; }
-		friend unsigned_integer<T> operator%( const unsigned short& lhs, const unsigned_integer<T>& rhs ) { return unsigned_integer<T>( lhs ) %= rhs; }
-		friend unsigned_integer<T> operator^( unsigned_integer<T> lhs, const unsigned short& rhs ) { return lhs ^= rhs; }
-		friend unsigned_integer<T> operator^( const unsigned short& lhs, unsigned_integer<T> rhs ) { return rhs ^= lhs; }
-		friend unsigned_integer<T> operator&( unsigned_integer<T> lhs, const unsigned short& rhs ) { return lhs &= rhs; }
-		friend unsigned_integer<T> operator&( const unsigned short& lhs, unsigned_integer<T> rhs ) { return rhs &= lhs; }
-		friend unsigned_integer<T> operator|( unsigned_integer<T> lhs, const unsigned short& rhs ) { return lhs |= rhs; }
-		friend unsigned_integer<T> operator|( const unsigned short& lhs, unsigned_integer<T> rhs ) { return rhs |= lhs; };
-		friend bool                operator<=( const unsigned_integer<T>& x, const int& y ) { return !static_cast<bool>( x > y ); }
-		friend bool                operator>=( const unsigned_integer<T>& x, const int& y ) { return !static_cast<bool>( x < y ); }
-		friend bool                operator>( const int& x, const unsigned_integer<T>& y ) { return y < x; }
-		friend bool                operator<( const int& x, const unsigned_integer<T>& y ) { return y > x; }
-		friend bool                operator<=( const int& x, const unsigned_integer<T>& y ) { return !static_cast<bool>( y < x ); }
-		friend bool                operator>=( const int& x, const unsigned_integer<T>& y ) { return !static_cast<bool>( y > x ); }
-		friend bool                operator==( const int& y, const unsigned_integer<T>& x ) { return x == y; }
-		friend bool                operator!=( const int& y, const unsigned_integer<T>& x ) { return !static_cast<bool>( x == y ); }
-		friend bool                operator!=( const unsigned_integer<T>& y, const int& x ) { return !static_cast<bool>( y == x ); }
-		friend unsigned_integer<T> operator*( unsigned_integer<T> lhs, const int& rhs ) { return lhs *= rhs; }
-		friend unsigned_integer<T> operator*( const int& lhs, unsigned_integer<T> rhs ) { return rhs *= lhs; }
-		friend unsigned_integer<T> operator+( unsigned_integer<T> lhs, const int& rhs ) { return lhs += rhs; }
-		friend unsigned_integer<T> operator+( const int& lhs, unsigned_integer<T> rhs ) { return rhs += lhs; }
-		friend unsigned_integer<T> operator-( unsigned_integer<T> lhs, const int& rhs ) { return lhs -= rhs; }
-		friend unsigned_integer<T> operator-( const int& lhs, const unsigned_integer<T>& rhs ) { return unsigned_integer<T>( lhs ) -= rhs; }
-		friend unsigned_integer<T> operator/( unsigned_integer<T> lhs, const int& rhs ) { return lhs /= rhs; }
-		friend unsigned_integer<T> operator/( const int& lhs, const unsigned_integer<T>& rhs ) { return unsigned_integer<T>( lhs ) /= rhs; }
-		friend unsigned_integer<T> operator%( unsigned_integer<T> lhs, const int& rhs ) { return lhs %= rhs; }
-		friend unsigned_integer<T> operator%( const int& lhs, const unsigned_integer<T>& rhs ) { return unsigned_integer<T>( lhs ) %= rhs; }
-		friend unsigned_integer<T> operator^( unsigned_integer<T> lhs, const int& rhs ) { return lhs ^= rhs; }
-		friend unsigned_integer<T> operator^( const int& lhs, unsigned_integer<T> rhs ) { return rhs ^= lhs; }
-		friend unsigned_integer<T> operator&( unsigned_integer<T> lhs, const int& rhs ) { return lhs &= rhs; }
-		friend unsigned_integer<T> operator&( const int& lhs, unsigned_integer<T> rhs ) { return rhs &= lhs; }
-		friend unsigned_integer<T> operator|( unsigned_integer<T> lhs, const int& rhs ) { return lhs |= rhs; }
-		friend unsigned_integer<T> operator|( const int& lhs, unsigned_integer<T> rhs ) { return rhs |= lhs; };
-		friend bool                operator<=( const unsigned_integer<T>& x, const unsigned int& y ) { return !static_cast<bool>( x > y ); }
-		friend bool                operator>=( const unsigned_integer<T>& x, const unsigned int& y ) { return !static_cast<bool>( x < y ); }
-		friend bool                operator>( const unsigned int& x, const unsigned_integer<T>& y ) { return y < x; }
-		friend bool                operator<( const unsigned int& x, const unsigned_integer<T>& y ) { return y > x; }
-		friend bool                operator<=( const unsigned int& x, const unsigned_integer<T>& y ) { return !static_cast<bool>( y < x ); }
-		friend bool                operator>=( const unsigned int& x, const unsigned_integer<T>& y ) { return !static_cast<bool>( y > x ); }
-		friend bool                operator==( const unsigned int& y, const unsigned_integer<T>& x ) { return x == y; }
-		friend bool                operator!=( const unsigned int& y, const unsigned_integer<T>& x ) { return !static_cast<bool>( x == y ); }
-		friend bool                operator!=( const unsigned_integer<T>& y, const unsigned int& x ) { return !static_cast<bool>( y == x ); }
-		friend unsigned_integer<T> operator*( unsigned_integer<T> lhs, const unsigned int& rhs ) { return lhs *= rhs; }
-		friend unsigned_integer<T> operator*( const unsigned int& lhs, unsigned_integer<T> rhs ) { return rhs *= lhs; }
-		friend unsigned_integer<T> operator+( unsigned_integer<T> lhs, const unsigned int& rhs ) { return lhs += rhs; }
-		friend unsigned_integer<T> operator+( const unsigned int& lhs, unsigned_integer<T> rhs ) { return rhs += lhs; }
-		friend unsigned_integer<T> operator-( unsigned_integer<T> lhs, const unsigned int& rhs ) { return lhs -= rhs; }
-		friend unsigned_integer<T> operator-( const unsigned int& lhs, const unsigned_integer<T>& rhs ) { return unsigned_integer<T>( lhs ) -= rhs; }
-		friend unsigned_integer<T> operator/( unsigned_integer<T> lhs, const unsigned int& rhs ) { return lhs /= rhs; }
-		friend unsigned_integer<T> operator/( const unsigned int& lhs, const unsigned_integer<T>& rhs ) { return unsigned_integer<T>( lhs ) /= rhs; }
-		friend unsigned_integer<T> operator%( unsigned_integer<T> lhs, const unsigned int& rhs ) { return lhs %= rhs; }
-		friend unsigned_integer<T> operator%( const unsigned int& lhs, const unsigned_integer<T>& rhs ) { return unsigned_integer<T>( lhs ) %= rhs; }
-		friend unsigned_integer<T> operator^( unsigned_integer<T> lhs, const unsigned int& rhs ) { return lhs ^= rhs; }
-		friend unsigned_integer<T> operator^( const unsigned int& lhs, unsigned_integer<T> rhs ) { return rhs ^= lhs; }
-		friend unsigned_integer<T> operator&( unsigned_integer<T> lhs, const unsigned int& rhs ) { return lhs &= rhs; }
-		friend unsigned_integer<T> operator&( const unsigned int& lhs, unsigned_integer<T> rhs ) { return rhs &= lhs; }
-		friend unsigned_integer<T> operator|( unsigned_integer<T> lhs, const unsigned int& rhs ) { return lhs |= rhs; }
-		friend unsigned_integer<T> operator|( const unsigned int& lhs, unsigned_integer<T> rhs ) { return rhs |= lhs; };
-		friend bool                operator<=( const unsigned_integer<T>& x, const long& y ) { return !static_cast<bool>( x > y ); }
-		friend bool                operator>=( const unsigned_integer<T>& x, const long& y ) { return !static_cast<bool>( x < y ); }
-		friend bool                operator>( const long& x, const unsigned_integer<T>& y ) { return y < x; }
-		friend bool                operator<( const long& x, const unsigned_integer<T>& y ) { return y > x; }
-		friend bool                operator<=( const long& x, const unsigned_integer<T>& y ) { return !static_cast<bool>( y < x ); }
-		friend bool                operator>=( const long& x, const unsigned_integer<T>& y ) { return !static_cast<bool>( y > x ); }
-		friend bool                operator==( const long& y, const unsigned_integer<T>& x ) { return x == y; }
-		friend bool                operator!=( const long& y, const unsigned_integer<T>& x ) { return !static_cast<bool>( x == y ); }
-		friend bool                operator!=( const unsigned_integer<T>& y, const long& x ) { return !static_cast<bool>( y == x ); }
-		friend unsigned_integer<T> operator*( unsigned_integer<T> lhs, const long& rhs ) { return lhs *= rhs; }
-		friend unsigned_integer<T> operator*( const long& lhs, unsigned_integer<T> rhs ) { return rhs *= lhs; }
-		friend unsigned_integer<T> operator+( unsigned_integer<T> lhs, const long& rhs ) { return lhs += rhs; }
-		friend unsigned_integer<T> operator+( const long& lhs, unsigned_integer<T> rhs ) { return rhs += lhs; }
-		friend unsigned_integer<T> operator-( unsigned_integer<T> lhs, const long& rhs ) { return lhs -= rhs; }
-		friend unsigned_integer<T> operator-( const long& lhs, const unsigned_integer<T>& rhs ) { return unsigned_integer<T>( lhs ) -= rhs; }
-		friend unsigned_integer<T> operator/( unsigned_integer<T> lhs, const long& rhs ) { return lhs /= rhs; }
-		friend unsigned_integer<T> operator/( const long& lhs, const unsigned_integer<T>& rhs ) { return unsigned_integer<T>( lhs ) /= rhs; }
-		friend unsigned_integer<T> operator%( unsigned_integer<T> lhs, const long& rhs ) { return lhs %= rhs; }
-		friend unsigned_integer<T> operator%( const long& lhs, const unsigned_integer<T>& rhs ) { return unsigned_integer<T>( lhs ) %= rhs; }
-		friend unsigned_integer<T> operator^( unsigned_integer<T> lhs, const long& rhs ) { return lhs ^= rhs; }
-		friend unsigned_integer<T> operator^( const long& lhs, unsigned_integer<T> rhs ) { return rhs ^= lhs; }
-		friend unsigned_integer<T> operator&( unsigned_integer<T> lhs, const long& rhs ) { return lhs &= rhs; }
-		friend unsigned_integer<T> operator&( const long& lhs, unsigned_integer<T> rhs ) { return rhs &= lhs; }
-		friend unsigned_integer<T> operator|( unsigned_integer<T> lhs, const long& rhs ) { return lhs |= rhs; }
-		friend unsigned_integer<T> operator|( const long& lhs, unsigned_integer<T> rhs ) { return rhs |= lhs; };
-		friend bool                operator<=( const unsigned_integer<T>& x, const unsigned long& y ) { return !static_cast<bool>( x > y ); }
-		friend bool                operator>=( const unsigned_integer<T>& x, const unsigned long& y ) { return !static_cast<bool>( x < y ); }
-		friend bool                operator>( const unsigned long& x, const unsigned_integer<T>& y ) { return y < x; }
-		friend bool                operator<( const unsigned long& x, const unsigned_integer<T>& y ) { return y > x; }
-		friend bool                operator<=( const unsigned long& x, const unsigned_integer<T>& y ) { return !static_cast<bool>( y < x ); }
-		friend bool                operator>=( const unsigned long& x, const unsigned_integer<T>& y ) { return !static_cast<bool>( y > x ); }
-		friend bool                operator==( const unsigned long& y, const unsigned_integer<T>& x ) { return x == y; }
-		friend bool                operator!=( const unsigned long& y, const unsigned_integer<T>& x ) { return !static_cast<bool>( x == y ); }
-		friend bool                operator!=( const unsigned_integer<T>& y, const unsigned long& x ) { return !static_cast<bool>( y == x ); }
-		friend unsigned_integer<T> operator*( unsigned_integer<T> lhs, const unsigned long& rhs ) { return lhs *= rhs; }
-		friend unsigned_integer<T> operator*( const unsigned long& lhs, unsigned_integer<T> rhs ) { return rhs *= lhs; }
-		friend unsigned_integer<T> operator+( unsigned_integer<T> lhs, const unsigned long& rhs ) { return lhs += rhs; }
-		friend unsigned_integer<T> operator+( const unsigned long& lhs, unsigned_integer<T> rhs ) { return rhs += lhs; }
-		friend unsigned_integer<T> operator-( unsigned_integer<T> lhs, const unsigned long& rhs ) { return lhs -= rhs; }
-		friend unsigned_integer<T> operator-( const unsigned long& lhs, const unsigned_integer<T>& rhs ) { return unsigned_integer<T>( lhs ) -= rhs; }
-		friend unsigned_integer<T> operator/( unsigned_integer<T> lhs, const unsigned long& rhs ) { return lhs /= rhs; }
-		friend unsigned_integer<T> operator/( const unsigned long& lhs, const unsigned_integer<T>& rhs ) { return unsigned_integer<T>( lhs ) /= rhs; }
-		friend unsigned_integer<T> operator%( unsigned_integer<T> lhs, const unsigned long& rhs ) { return lhs %= rhs; }
-		friend unsigned_integer<T> operator%( const unsigned long& lhs, const unsigned_integer<T>& rhs ) { return unsigned_integer<T>( lhs ) %= rhs; }
-		friend unsigned_integer<T> operator^( unsigned_integer<T> lhs, const unsigned long& rhs ) { return lhs ^= rhs; }
-		friend unsigned_integer<T> operator^( const unsigned long& lhs, unsigned_integer<T> rhs ) { return rhs ^= lhs; }
-		friend unsigned_integer<T> operator&( unsigned_integer<T> lhs, const unsigned long& rhs ) { return lhs &= rhs; }
-		friend unsigned_integer<T> operator&( const unsigned long& lhs, unsigned_integer<T> rhs ) { return rhs &= lhs; }
-		friend unsigned_integer<T> operator|( unsigned_integer<T> lhs, const unsigned long& rhs ) { return lhs |= rhs; }
-		friend unsigned_integer<T> operator|( const unsigned long& lhs, unsigned_integer<T> rhs ) { return rhs |= lhs; };
-		friend bool                operator<=( const unsigned_integer<T>& x, const long long& y ) { return !static_cast<bool>( x > y ); }
-		friend bool                operator>=( const unsigned_integer<T>& x, const long long& y ) { return !static_cast<bool>( x < y ); }
-		friend bool                operator>( const long long& x, const unsigned_integer<T>& y ) { return y < x; }
-		friend bool                operator<( const long long& x, const unsigned_integer<T>& y ) { return y > x; }
-		friend bool                operator<=( const long long& x, const unsigned_integer<T>& y ) { return !static_cast<bool>( y < x ); }
-		friend bool                operator>=( const long long& x, const unsigned_integer<T>& y ) { return !static_cast<bool>( y > x ); }
-		friend bool                operator==( const long long& y, const unsigned_integer<T>& x ) { return x == y; }
-		friend bool                operator!=( const long long& y, const unsigned_integer<T>& x ) { return !static_cast<bool>( x == y ); }
-		friend bool                operator!=( const unsigned_integer<T>& y, const long long& x ) { return !static_cast<bool>( y == x ); }
-		friend unsigned_integer<T> operator*( unsigned_integer<T> lhs, const long long& rhs ) { return lhs *= rhs; }
-		friend unsigned_integer<T> operator*( const long long& lhs, unsigned_integer<T> rhs ) { return rhs *= lhs; }
-		friend unsigned_integer<T> operator+( unsigned_integer<T> lhs, const long long& rhs ) { return lhs += rhs; }
-		friend unsigned_integer<T> operator+( const long long& lhs, unsigned_integer<T> rhs ) { return rhs += lhs; }
-		friend unsigned_integer<T> operator-( unsigned_integer<T> lhs, const long long& rhs ) { return lhs -= rhs; }
-		friend unsigned_integer<T> operator-( const long long& lhs, const unsigned_integer<T>& rhs ) { return unsigned_integer<T>( lhs ) -= rhs; }
-		friend unsigned_integer<T> operator/( unsigned_integer<T> lhs, const long long& rhs ) { return lhs /= rhs; }
-		friend unsigned_integer<T> operator/( const long long& lhs, const unsigned_integer<T>& rhs ) { return unsigned_integer<T>( lhs ) /= rhs; }
-		friend unsigned_integer<T> operator%( unsigned_integer<T> lhs, const long long& rhs ) { return lhs %= rhs; }
-		friend unsigned_integer<T> operator%( const long long& lhs, const unsigned_integer<T>& rhs ) { return unsigned_integer<T>( lhs ) %= rhs; }
-		friend unsigned_integer<T> operator^( unsigned_integer<T> lhs, const long long& rhs ) { return lhs ^= rhs; }
-		friend unsigned_integer<T> operator^( const long long& lhs, unsigned_integer<T> rhs ) { return rhs ^= lhs; }
-		friend unsigned_integer<T> operator&( unsigned_integer<T> lhs, const long long& rhs ) { return lhs &= rhs; }
-		friend unsigned_integer<T> operator&( const long long& lhs, unsigned_integer<T> rhs ) { return rhs &= lhs; }
-		friend unsigned_integer<T> operator|( unsigned_integer<T> lhs, const long long& rhs ) { return lhs |= rhs; }
-		friend unsigned_integer<T> operator|( const long long& lhs, unsigned_integer<T> rhs ) { return rhs |= lhs; };
-		friend bool                operator<=( const unsigned_integer<T>& x, const unsigned long long& y ) { return !static_cast<bool>( x > y ); }
-		friend bool                operator>=( const unsigned_integer<T>& x, const unsigned long long& y ) { return !static_cast<bool>( x < y ); }
-		friend bool                operator>( const unsigned long long& x, const unsigned_integer<T>& y ) { return y < x; }
-		friend bool                operator<( const unsigned long long& x, const unsigned_integer<T>& y ) { return y > x; }
-		friend bool                operator<=( const unsigned long long& x, const unsigned_integer<T>& y ) { return !static_cast<bool>( y < x ); }
-		friend bool                operator>=( const unsigned long long& x, const unsigned_integer<T>& y ) { return !static_cast<bool>( y > x ); }
-		friend bool                operator==( const unsigned long long& y, const unsigned_integer<T>& x ) { return x == y; }
-		friend bool                operator!=( const unsigned long long& y, const unsigned_integer<T>& x ) { return !static_cast<bool>( x == y ); }
-		friend bool                operator!=( const unsigned_integer<T>& y, const unsigned long long& x ) { return !static_cast<bool>( y == x ); }
-		friend unsigned_integer<T> operator*( unsigned_integer<T> lhs, const unsigned long long& rhs ) { return lhs *= rhs; }
-		friend unsigned_integer<T> operator*( const unsigned long long& lhs, unsigned_integer<T> rhs ) { return rhs *= lhs; }
-		friend unsigned_integer<T> operator+( unsigned_integer<T> lhs, const unsigned long long& rhs ) { return lhs += rhs; }
-		friend unsigned_integer<T> operator+( const unsigned long long& lhs, unsigned_integer<T> rhs ) { return rhs += lhs; }
-		friend unsigned_integer<T> operator-( unsigned_integer<T> lhs, const unsigned long long& rhs ) { return lhs -= rhs; }
-		friend unsigned_integer<T> operator-( const unsigned long long& lhs, const unsigned_integer<T>& rhs ) { return unsigned_integer<T>( lhs ) -= rhs; }
-		friend unsigned_integer<T> operator/( unsigned_integer<T> lhs, const unsigned long long& rhs ) { return lhs /= rhs; }
-		friend unsigned_integer<T> operator/( const unsigned long long& lhs, const unsigned_integer<T>& rhs ) { return unsigned_integer<T>( lhs ) /= rhs; }
-		friend unsigned_integer<T> operator%( unsigned_integer<T> lhs, const unsigned long long& rhs ) { return lhs %= rhs; }
-		friend unsigned_integer<T> operator%( const unsigned long long& lhs, const unsigned_integer<T>& rhs ) { return unsigned_integer<T>( lhs ) %= rhs; }
-		friend unsigned_integer<T> operator^( unsigned_integer<T> lhs, const unsigned long long& rhs ) { return lhs ^= rhs; }
-		friend unsigned_integer<T> operator^( const unsigned long long& lhs, unsigned_integer<T> rhs ) { return rhs ^= lhs; }
-		friend unsigned_integer<T> operator&( unsigned_integer<T> lhs, const unsigned long long& rhs ) { return lhs &= rhs; }
-		friend unsigned_integer<T> operator&( const unsigned long long& lhs, unsigned_integer<T> rhs ) { return rhs &= lhs; }
-		friend unsigned_integer<T> operator|( unsigned_integer<T> lhs, const unsigned long long& rhs ) { return lhs |= rhs; }
-		friend unsigned_integer<T> operator|( const unsigned long long& lhs, unsigned_integer<T> rhs ) { return rhs |= lhs; };
-		friend bool                operator>( const unsigned_integer<T>& x, const unsigned_integer<T>& y ) { return y < x; }
-		friend bool                operator<=( const unsigned_integer<T>& x, const unsigned_integer<T>& y ) { return !static_cast<bool>( y < x ); }
-		friend bool                operator>=( const unsigned_integer<T>& x, const unsigned_integer<T>& y ) { return !static_cast<bool>( x < y ); }
-		friend bool                operator!=( const unsigned_integer<T>& x, const unsigned_integer<T>& y ) { return !static_cast<bool>( x == y ); }
-		friend unsigned_integer<T> operator*( unsigned_integer<T> lhs, const unsigned_integer<T>& rhs ) { return lhs *= rhs; }
-		friend unsigned_integer<T> operator+( unsigned_integer<T> lhs, const unsigned_integer<T>& rhs ) { return lhs += rhs; }
-		friend unsigned_integer<T> operator-( unsigned_integer<T> lhs, const unsigned_integer<T>& rhs ) { return lhs -= rhs; }
-		friend unsigned_integer<T> operator/( unsigned_integer<T> lhs, const unsigned_integer<T>& rhs ) { return lhs /= rhs; }
-		friend unsigned_integer<T> operator%( unsigned_integer<T> lhs, const unsigned_integer<T>& rhs ) { return lhs %= rhs; }
-		friend unsigned_integer<T> operator^( unsigned_integer<T> lhs, const unsigned_integer<T>& rhs ) { return lhs ^= rhs; }
-		friend unsigned_integer<T> operator&( unsigned_integer<T> lhs, const unsigned_integer<T>& rhs ) { return lhs &= rhs; }
-		friend unsigned_integer<T> operator|( unsigned_integer<T> lhs, const unsigned_integer<T>& rhs ) { return lhs |= rhs; };
-		friend unsigned_integer<T> operator++( unsigned_integer<T>& x, int )
-		{
-			unsigned_integer<T> nrv( x );
-			++x;
-			return nrv;
-		};
-		friend unsigned_integer<T> operator--( unsigned_integer<T>& x, int )
-		{
-			unsigned_integer<T> nrv( x );
-			--x;
-			return nrv;
-		};
->>>>>>> a433a7c5
 
         friend std::ostream& operator<<(std::ostream& os, const stk::unsigned_integer<T>& ui)
         {
