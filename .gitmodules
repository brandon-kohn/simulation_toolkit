[submodule "poly2tri"]
	path = poly2tri
	url = https://github.com/brandon-kohn/poly2tri.git
[submodule "geometrix"]
	path = geometrix
	url = https://github.com/brandon-kohn/geometrix.git
[submodule "nlopt"]
	path = nlopt
	url = https://github.com/brandon-kohn/nlopt.git
[submodule "clipper-lib"]
	path = clipper-lib
	url = https://github.com/brandon-kohn/clipper-lib.git
<<<<<<< HEAD
[submodule "turf"]
	path = turf
	url = https://github.com/brandon-kohn/turf.git
	branch = master
[submodule "junction"]
	path = junction
	url = https://github.com/brandon-kohn/junction.git
	branch = master
=======
[submodule "libcds"]
	path = libcds
	url = https://github.com/brandon-kohn/libcds.git
>>>>>>> 4d9e7f38
<|MERGE_RESOLUTION|>--- conflicted
+++ resolved
@@ -10,7 +10,6 @@
 [submodule "clipper-lib"]
 	path = clipper-lib
 	url = https://github.com/brandon-kohn/clipper-lib.git
-<<<<<<< HEAD
 [submodule "turf"]
 	path = turf
 	url = https://github.com/brandon-kohn/turf.git
@@ -19,8 +18,6 @@
 	path = junction
 	url = https://github.com/brandon-kohn/junction.git
 	branch = master
-=======
 [submodule "libcds"]
 	path = libcds
-	url = https://github.com/brandon-kohn/libcds.git
->>>>>>> 4d9e7f38
+	url = https://github.com/brandon-kohn/libcds.git