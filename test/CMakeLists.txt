--- conflicted
+++ resolved
@@ -20,11 +20,7 @@
         stoppable_bfs_tests
         transformer_tests
         clipper_tests
-<<<<<<< HEAD
-        concurrency_tests
         concurrent_skip_list_tests
-=======
->>>>>>> d88f04ec
        )
 
     foreach(test ${tests})
